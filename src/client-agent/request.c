/* Remote request manager
 * Copyright (C) 2015-2019, Wazuh Inc.
 * June 2, 2017.
 *
 * This program is free software; you can redistribute it
 * and/or modify it under the terms of the GNU General Public
 * License (version 2) as published by the FSF - Free Software
 * Foundation.
 */

#include "agentd.h"
#include <shared.h>
#include <pthread.h>
#include <request_op.h>
#include <os_net/os_net.h>

#ifdef WIN32
#include "../os_execd/execd.h"
#include "../client-agent/agentd.h"
#include "../syscheckd/syscheck.h"
#include "../wazuh_modules/wmodules.h"
#include "../logcollector/logcollector.h"
#endif

static OSHash * req_table;
static req_node_t ** req_pool;
static volatile int pool_i = 0;
static volatile int pool_j = 0;

static pthread_mutex_t mutex_table;
static pthread_mutex_t mutex_pool;
static pthread_cond_t pool_available;

static OSHash * allowed_sockets;

// Initialize request module
void req_init() {
    int success = 0;
    char *socket_log = NULL;
    char *socket_sys = NULL;
    char *socket_wodle = NULL;
    char *socket_agent = NULL;
<<<<<<< HEAD
=======

    // Get values from internal options

    request_pool = getDefine_Int("remoted", "request_pool", 1, 4096);
    rto_sec = getDefine_Int("remoted", "request_rto_sec", 0, 60);
    rto_msec = getDefine_Int("remoted", "request_rto_msec", 0, 999);
    max_attempts = getDefine_Int("remoted", "max_attempts", 1, 16);
>>>>>>> 3080af72

    w_mutex_init(&mutex_table, NULL);
    w_mutex_init(&mutex_pool, NULL);
    w_cond_init(&pool_available, NULL);

    // Create hash table and request pool

    if (req_table = OSHash_Create(), !req_table) {
        merror_exit("At req_main(): OSHash_Create()");
    }
    OSHash_SetFreeDataPointer(req_table, (void (*)(void *))req_free);

    os_calloc(agt->request_pool, sizeof(req_node_t *), req_pool);

    // Create hash table allowed sockets

    if (allowed_sockets = OSHash_Create(), !allowed_sockets) {
        merror("At req_main(): OSHash_Create()");
        goto ret;
    }

    socket_log = strdup(SOCKET_LOGCOLLECTOR);
    socket_sys = strdup(SOCKET_SYSCHECK);
    socket_wodle = strdup(SOCKET_WMODULES);
    socket_agent = strdup(SOCKET_AGENT);

    if (!socket_log || !socket_sys || !socket_wodle || !socket_agent) {
        merror("At req_main(): failed to allocate socket strings");
        goto ret;
    }

    if (OSHash_Add(allowed_sockets, SOCKET_LOGCOLLECTOR, socket_log) != 2 || OSHash_Add(allowed_sockets, SOCKET_SYSCHECK, socket_sys) != 2 || \
    OSHash_Add(allowed_sockets, SOCKET_WMODULES, socket_wodle) != 2 || OSHash_Add(allowed_sockets, SOCKET_AGENT, socket_agent) != 2) {
        merror("At req_main(): failed to add socket strings to hash list");
        goto ret;
    }

    success = 1;

ret:
    if (!success) {
        if (req_pool) free(req_pool);
        if (allowed_sockets) OSHash_Free(allowed_sockets);
        if (req_table) OSHash_Free(req_table);
        if (socket_log) free(socket_log);
        if (socket_sys) free(socket_sys);
        if (socket_wodle) free(socket_wodle);
        if (socket_agent) free(socket_agent);
        exit(1);
    }
}

// Push a request message into dispatching queue. Return 0 on success or -1 on error.
int req_push(char * buffer, size_t length) {
    char * counter;
    char * target;
    char * payload;
    char response[REQ_RESPONSE_LENGTH];
    int sock = -1;
    int error;
    req_node_t * node;

    counter = buffer;

    if (target = strchr(counter, ' '), !target) {
        merror("Request format is incorrect [target].");
        mdebug2("buffer = \"%s\"", buffer);
        return -1;
    }

    *(target++) = '\0';

    if (IS_ACK(target)) {
        w_mutex_lock(&mutex_table);

        if (node = OSHash_Get(req_table, counter), node) {
            req_update(node, target, length);
        } else {
            mdebug1("Request counter (%s) not found. Duplicated ACK?", counter);
        }

        w_mutex_unlock(&mutex_table);
    } else {
        if (payload = strchr(target, ' '), !payload) {
            merror("Request format is incorrect [payload].");
            mdebug2("target = \"%s\"", target);
            return -1;
        }

        *(payload++) = '\0';
        length -= (payload - buffer);

#ifndef WIN32

        if (strcmp(target, "agent")) {
            char sockname[PATH_MAX];
            snprintf(sockname, PATH_MAX, "/queue/ossec/%s", target);

            if (sock = OS_ConnectUnixDomain(sockname, SOCK_STREAM, OS_MAXSTR), sock < 0) {
                switch (errno) {
                case ECONNREFUSED:
                    merror("At req_push(): Target '%s' refused connection. The component might be disabled", target);
                    break;

                default:
                    merror("At req_push(): Could not connect to socket '%s': %s (%d).", target, strerror(errno), errno);
                }

                // Example: #!-req 16 err Permission denied
                snprintf(response, REQ_RESPONSE_LENGTH, CONTROL_HEADER HC_REQUEST "%s err %s", counter, strerror(errno));
                send_msg(response, -1);

                return -1;
            }
        }

#endif

        // Send ACK, only in UDP mode

        if (agt->server[agt->rip_id].protocol == IPPROTO_UDP) {
            mdebug2("req_push(): Sending ack (%s).", counter);
            // Example: #!-req 16 ack
            snprintf(response, REQ_RESPONSE_LENGTH, CONTROL_HEADER HC_REQUEST "%s ack", counter);
            send_msg(response, -1);
        }

        // Create and insert node
        node = req_create(sock, counter, target, payload, length);
        w_mutex_lock(&mutex_table);
        error = OSHash_Add(req_table, counter, node);
        w_mutex_unlock(&mutex_table);

        switch (error) {
        case 0:
            merror("At req_push(): OSHash_Add()");
            snprintf(response, REQ_RESPONSE_LENGTH, CONTROL_HEADER HC_REQUEST "%s err Internal error", counter);
            send_msg(response, -1);
            req_free(node);
            return -1;

        case 1:
            mdebug1("Duplicated counter. RTO too short?");
            req_free(node);
            return 0;

        case 2:
            w_mutex_lock(&mutex_pool);

            if (full(pool_i, pool_j, agt->request_pool)) {
                merror("Too many requests. Rejecting counter %s.", counter);
                w_mutex_unlock(&mutex_pool);

                // Delete node from hash table
                w_mutex_lock(&mutex_table);
                OSHash_Delete(req_table, counter);
                w_mutex_unlock(&mutex_table);

                req_free(node);
                return -1;
            } else {
                req_pool[pool_i] = node;
                forward(pool_i, agt->request_pool);
                w_cond_signal(&pool_available);
            }

            w_mutex_unlock(&mutex_pool);
        }
    }

    return 0;
}

// Request receiver thread start
void * req_receiver(__attribute__((unused)) void * arg) {
    int attempts;
    long nsec;
    ssize_t length = 0;
    req_node_t * node;
    char *buffer = NULL;
    char response[REQ_RESPONSE_LENGTH];
    int rlen;



    while (1) {

        // Get next node from queue

        w_mutex_lock(&mutex_pool);

        while (empty(pool_i, pool_j)) {
            w_cond_wait(&pool_available, &mutex_pool);
        }

        node = req_pool[pool_j];
        forward(pool_j, agt->request_pool);
        w_mutex_unlock(&mutex_pool);

        w_mutex_lock(&node->mutex);
#ifdef WIN32
        // In Windows, forward request to target socket
        if (strncmp(node->target, "agent", 5) == 0) {
            length = agcom_dispatch(node->buffer, &buffer);
        } else if (strncmp(node->target, "logcollector", 12) == 0) {
            length = lccom_dispatch(node->buffer, &buffer);
        } else if (strncmp(node->target, "com", 3) == 0) {
            length = wcom_dispatch(node->buffer, node->length, &buffer);
        } else if (strncmp(node->target, "syscheck", 8) == 0) {
            length = syscom_dispatch(node->buffer, &buffer);
        } else if (strncmp(node->target, "wmodules", 8) == 0) {
            length = wmcom_dispatch(node->buffer, &buffer);
        } else {
            os_strdup("err Could not get requested section", buffer);
            length = strlen(buffer);
        }
#else
        // In Unix, forward request to target socket
        if (strncmp(node->target, "agent", 5) == 0) {
            length = agcom_dispatch(node->buffer, &buffer);
        }
        else {
            os_calloc(OS_MAXSTR, sizeof(char), buffer);
            mdebug2("req_receiver(): sending '%s' to socket", node->buffer);

            // Send data
            if (OS_SendSecureTCP(node->sock, node->length, node->buffer) != 0) {
                merror("OS_SendSecureTCP(): %s", strerror(errno));
                strcpy(buffer,"err Send data");
                length = strlen(buffer);
            } else {

                // Get response

                switch (length = OS_RecvSecureTCP(node->sock, buffer,OS_MAXSTR), length) {
                case -1:
                    merror("recv(): %s", strerror(errno));
                    strcpy(buffer,"err Receive data");
                    length = strlen(buffer);
                    break;

                case 0:
                    mdebug1("Empty message from local client.");
                    strcpy(buffer,"err Empty response");
                    length = strlen(buffer);
                    break;

                case OS_SOCKTERR:
                    mdebug1("Maximum buffer length reached.");
                    strcpy(buffer,"err Maximum buffer length reached");
                    length = strlen(buffer);
                    break;

                default:
                    buffer[length] = '\0';
                }
            }
        }

#endif
        if (length <= 0) {
            // Build error string
            strcpy(buffer,"err Disconnected");
            length = strlen(buffer);
        }

        // Build response string
        // Example: #!-req 16 Hello World
        rlen = snprintf(response, REQ_RESPONSE_LENGTH, CONTROL_HEADER HC_REQUEST "%s ", node->counter);
        length += rlen;
        os_realloc(buffer, length + 1, buffer);
        memmove(buffer + rlen, buffer, length - rlen);
        memcpy(buffer, response, rlen);
        buffer[length] = '\0';


        mdebug2("req_receiver(): sending '%s' to server", buffer);

        for (attempts = 0; attempts < agt->max_attempts; attempts++) {
            struct timespec timeout;
            struct timeval now = { 0, 0 };

            // Try to send message

            if (send_msg(buffer, length)) {
                merror("Sending response to manager.");
                break;
            }

            // Wait for ACK, only in UDP mode

            if (agt->server[agt->rip_id].protocol == IPPROTO_UDP) {
                gettimeofday(&now, NULL);
                nsec = now.tv_usec * 1000 + agt->rto_msec * 1000000;
                timeout.tv_sec = now.tv_sec + agt->rto_sec + nsec / 1000000000;
                timeout.tv_nsec = nsec % 1000000000;

                if (pthread_cond_timedwait(&node->available, &node->mutex, &timeout) == 0 && IS_ACK(node->buffer)) {
                    break;
                }
            } else {
                // TCP handles ACK by itself
                break;
            }

            mdebug2("Timeout for waiting ACK from manager, resending.");
        }

        if (attempts == agt->max_attempts) {
            merror("Couldn't send response to manager: number of attempts exceeded.");
        }

        w_mutex_unlock(&node->mutex);

        // Delete node from hash table
        w_mutex_lock(&mutex_table);
        OSHash_Delete(req_table, node->counter);
        w_mutex_unlock(&mutex_table);

        // Delete node
        os_free(buffer);
        req_free(node);
    }


    return NULL;
}<|MERGE_RESOLUTION|>--- conflicted
+++ resolved
@@ -40,16 +40,6 @@
     char *socket_sys = NULL;
     char *socket_wodle = NULL;
     char *socket_agent = NULL;
-<<<<<<< HEAD
-=======
-
-    // Get values from internal options
-
-    request_pool = getDefine_Int("remoted", "request_pool", 1, 4096);
-    rto_sec = getDefine_Int("remoted", "request_rto_sec", 0, 60);
-    rto_msec = getDefine_Int("remoted", "request_rto_msec", 0, 999);
-    max_attempts = getDefine_Int("remoted", "max_attempts", 1, 16);
->>>>>>> 3080af72
 
     w_mutex_init(&mutex_table, NULL);
     w_mutex_init(&mutex_pool, NULL);
