/*
 * Wazuh Module to analyze system vulnerabilities
 * Copyright (C) 2018 Wazuh Inc.
 * January 4, 2018.
 *
 * This program is a free software; you can redistribute it
 * and/or modify it under the terms of the GNU General Public
 * License (version 2) as published by the FSF - Free Software
 * Foundation.
 */

#ifndef WIN32

#include "wmodules.h"
#include "wm_vuln_detector_db.h"
#include "external/sqlite/sqlite3.h"
#include "addagent/manage_agents.h"
#include <netinet/tcp.h>
#include <openssl/ssl.h>
#include <os_net/os_net.h>

#if defined(__MACH__) || defined(__FreeBSD__) || defined(__OpenBSD__)
#define SOL_TCP     6
#endif

static void * wm_vulnerability_detector_main(wm_vulnerability_detector_t * vulnerability_detector);
static void wm_vulnerability_detector_destroy(wm_vulnerability_detector_t * vulnerability_detector);
static int wm_vulnerability_detector_socketconnect(char *host, in_port_t port);
static int wm_vulnerability_detector_updatedb(update_node **updates);
static char * wm_vulnerability_detector_preparser(char *path, distribution dist);
static int wm_vulnerability_update_oval(update_node *update);
static int wm_vulnerability_fetch_oval(update_node *update, const char *OS, int *need_update);
static int wm_vulnerability_detector_parser(OS_XML *xml, XML_NODE node, wm_vulnerability_detector_db *parsed_oval, update_node *update, vu_logic condition);
static int wm_vulnerability_detector_check_db();
static int wm_vulnerability_detector_insert(wm_vulnerability_detector_db *parsed_oval);
static int wm_vulnerability_detector_remove_OS_table(sqlite3 *db, char *TABLE, char *OS);
static int wm_vulnerability_detector_sql_error(sqlite3 *db);
static int wm_vulnerability_detector_get_software_info(agent_software *agent, sqlite3 *db, OSHash *agents_triag, unsigned long ignore_time);
static int wm_vulnerability_detector_report_agent_vulnerabilities(agent_software *agents, sqlite3 *db, int max);
static int wm_vulnerability_detector_check_agent_vulnerabilities(agent_software *agents, OSHash *agents_triag, unsigned long ignore_time);
static int wm_checks_package_vulnerability(char *version, const char *operation, char *operation_value);
static int wm_vulnerability_detector_step(sqlite3_stmt *stmt);
static int wm_vulnerability_create_file(const char *path, const char *source);
static int wm_vulnerability_check_update_period(update_node *upd);
static int wm_vulnerability_check_update(update_node *upd, const char *dist);
static int wm_vulnerability_ssl_request_size(char octet_stream, long int *octet_rem, SSL *ssl, long int oval_size, long int readed);
static int wm_vulnerability_run_update(update_node *upd, const char *dist, const char *tag);
static int wm_vulnerability_detector_compare(char *version_it, char *cversion_it);
static const char *wm_vulnerability_set_oval(const char *os_name, const char *os_version, update_node **updates, distribution *wm_vulnerability_set_oval);
static int wm_vunlnerability_detector_set_agents_info(agent_software **agents_software, update_node **updates);

int *vu_queue;
const wm_context WM_VULNDETECTOR_CONTEXT = {
    "vulnerability-detector",
    (wm_routine)wm_vulnerability_detector_main,
    (wm_routine)wm_vulnerability_detector_destroy
};

const char *vu_dist_tag[] = {
    "UBUNTU",
    "DEBIAN",
    "REDHAT",
    "CENTOS",
    "WINDOWS",
    "MACOS",
    "PRECISE",
    "TRUSTY",
    "XENIAL",
    "BIONIC",
    "JESSIE",
    "STRETCH",
    "WHEEZY",
    "RHEL5",
    "RHEL6",
    "RHEL7",
    "WXP",
    "W7",
    "W8",
    "W81",
    "W10",
    "WS2008",
    "WS2008R2",
    "WS2012",
    "WS2012R2",
    "WS2016",
    "MACOSX",
    "UNKNOW"
};

const char *vu_dist_ext[] = {
    "Ubuntu",
    "Debian",
    "Red Hat",
    "CentOS",
    "Microsoft Windows",
    "Apple Mac OS",
    "Ubuntu Precise",
    "Ubuntu Trusty",
    "Ubuntu Xenial",
    "Ubuntu Bionic",
    "Debian Jessie",
    "Debian Stretch",
    "Debian Wheezy",
    "Red Hat Enterprise Linux 5",
    "Red Hat Enterprise Linux 6",
    "Red Hat Enterprise Linux 7",
    "Windows XP",
    "Windows 7",
    "Windows 8",
    "Windows 8.1",
    "Windows 10",
    "Windows Server 2008",
    "Windows Server 2008 R2",
    "Windows Server 2012",
    "Windows Server 2012 R2",
    "Windows Server 2016",
    "Mac OS X",
    "Unknow OS"
};

const char *wm_vulnerability_set_oval(const char *os_name, const char *os_version, update_node **updates, distribution *agent_dist) {
    const char *retval = NULL;
    int i;

    for (i = 0; i < OS_SUPP_SIZE; i++) {
        if (updates[i] && updates[i]->allowed_OS_list) {
            int j;
            char *allowed_os;
            char *allowed_ver;
            for (allowed_os = *updates[i]->allowed_OS_list, allowed_ver = *updates[i]->allowed_ver_list, j = 0; allowed_os; ++j) {
                if (strcasestr(os_name, allowed_os) && strcasestr(os_version, allowed_ver)) {
                    retval = updates[i]->dist_tag;
                    *agent_dist = updates[i]->dist_ref;
                    i = OS_SUPP_SIZE;
                    break;
                }
                allowed_os = updates[i]->allowed_OS_list[j];
                allowed_ver = updates[i]->allowed_ver_list[j];
            }
        }
    }

    return retval;
}

int wm_vulnerability_ssl_request_size(char octet_stream, long int *octet_rem, SSL *ssl, long int oval_size, long int readed) {
    char buffer[VU_SSL_BUFFER];

    if (octet_stream) {
        long int request;
        int size;
        if (!*octet_rem) {
            if (size = SSL_read(ssl, buffer, VU_SSL_BUFFER), size < 0) {
                return OS_INVALID;
            } else {
                buffer[size] = '\0';
                if (size == 2 && !strcmp(buffer, "\r\n")) {
                    if (size = SSL_read(ssl, buffer, VU_SSL_BUFFER), size < 0) {
                        return OS_INVALID;
                    }
                    buffer[size] = '\0';
                }
                request = strtol(buffer, NULL, 16);
                *octet_rem = request;
            }
        } else {
            // Not all the bytes of the last stream have been readed
            request = *octet_rem;
        }
        return (int) (request > VU_SSL_BUFFER)? VU_SSL_BUFFER : request;
    } else {
        return ((oval_size - readed) > VU_SSL_BUFFER)? VU_SSL_BUFFER : (oval_size - readed);
    }
}

int wm_vulnerability_check_update_period(update_node *upd) {
    return upd && (upd->last_update + (time_t) upd->interval) < time(NULL);
}
int wm_vulnerability_check_update(update_node *upd, const char *dist) {
    int need_update = 1;
    return wm_vulnerability_fetch_oval(upd, dist, &need_update) || (need_update && wm_vulnerability_update_oval(upd));
}

int wm_vulnerability_create_file(const char *path, const char *source) {
    const char *ROOT = "root";
    const char *sql;
    const char *tail;
    sqlite3 *db;
    sqlite3_stmt *stmt;
    int result;
    uid_t uid;
    gid_t gid;

    if (sqlite3_open_v2(path, &db, SQLITE_OPEN_READWRITE | SQLITE_OPEN_CREATE, NULL)) {
        mterror(WM_VULNDETECTOR_LOGTAG, VU_CREATE_DB_ERROR);
        return wm_vulnerability_detector_sql_error(db);
    }

    for (sql = source; sql && *sql; sql = tail) {
        if (sqlite3_prepare_v2(db, sql, -1, &stmt, &tail) != SQLITE_OK) {
            sqlite3_finalize(stmt);
            mterror(WM_VULNDETECTOR_LOGTAG, VU_CREATE_DB_ERROR);
            return wm_vulnerability_detector_sql_error(db);
        }

        result = sqlite3_step(stmt);

        switch (result) {
        case SQLITE_MISUSE:
        case SQLITE_ROW:
        case SQLITE_DONE:
            break;
        default:
            sqlite3_finalize(stmt);
            mterror(WM_VULNDETECTOR_LOGTAG, VU_CREATE_DB_ERROR);
            return wm_vulnerability_detector_sql_error(db);
        }

        sqlite3_finalize(stmt);
    }

    sqlite3_close_v2(db);

    uid = Privsep_GetUser(ROOT);
    gid = Privsep_GetGroup(GROUPGLOBAL);

    if (uid == (uid_t) - 1 || gid == (gid_t) - 1) {
        mterror(WM_VULNDETECTOR_LOGTAG, USER_ERROR, ROOT, GROUPGLOBAL);
        return OS_INVALID;
    }

    if (chown(path, uid, gid) < 0) {
        mterror(WM_VULNDETECTOR_LOGTAG, CHOWN_ERROR, path, errno, strerror(errno));
        return OS_INVALID;
    }

    if (chmod(path, 0660) < 0) {
        mterror(WM_VULNDETECTOR_LOGTAG, CHMOD_ERROR, path, errno, strerror(errno));
        return OS_INVALID;
    }

    return 0;
}

int wm_vulnerability_detector_step(sqlite3_stmt *stmt) {
    int attempts;
    int result;
    for (attempts = 0; (result = sqlite3_step(stmt)) == SQLITE_BUSY; attempts++) {
        if (attempts == MAX_SQL_ATTEMPTS) {
            mterror(WM_VULNDETECTOR_LOGTAG, VU_MAX_ACC_EXC);
            return OS_INVALID;
        }
    }
    return result;
}

int wm_checks_package_vulnerability(char *version, const char *operation, char *operation_value) {
    int size;
    int v_result, r_result;
    int epoch, c_epoch;
    char version_cl[KEY_SIZE];
    char cversion_cl[KEY_SIZE];
    char *version_it, *release_it;
    char *cversion_it, *crelease_it;

    if (operation_value) {
        // Copy the original values
        if (size = snprintf(version_cl, KEY_SIZE, "%s", version), size >= KEY_SIZE) {
            return OS_INVALID;
        }
        if (size = snprintf(cversion_cl, KEY_SIZE, "%s", operation_value), size >= KEY_SIZE) {
            return OS_INVALID;
        }

        // Check EPOCH
        if (version_it = strchr(version_cl, ':'), version_it) {
            *(version_it++) = '\0';
            epoch = strtol(version_cl, NULL, 10);
        } else {
            version_it = version_cl;
            epoch = 0;
        }
        if (cversion_it = strchr(cversion_cl, ':'), cversion_it) {
            *(cversion_it++) = '\0';
            c_epoch = strtol(cversion_cl, NULL, 10);
        } else {
            cversion_it = cversion_cl;
            c_epoch = 0;
        }

        // Separate the version from the revision
        if (release_it = strchr(version_it, '-'), release_it) {
            if (*(release_it++) = '\0', *release_it == '\0') {
                release_it = NULL;
            }
        }

        if (crelease_it = strchr(cversion_it, '-'), crelease_it) {
            if (*(crelease_it++) = '\0', *crelease_it == '\0') {
                crelease_it = NULL;
            }
        }

        // Check version
        v_result = wm_vulnerability_detector_compare(version_it, cversion_it);
        // Check release
        r_result = wm_vulnerability_detector_compare(release_it, crelease_it);

        if (!strcmp(operation, "less than")) {
            if (epoch > c_epoch) {
                return VU_NOT_VULNERABLE;
            } else if (epoch < c_epoch) {
                return VU_VULNERABLE;
            }

            if (v_result == VU_LESS) {
                return VU_VULNERABLE;
            } else if (v_result == VU_HIGHER) {
                return VU_NOT_VULNERABLE;
            }

            if (r_result == VU_LESS) {
                return VU_VULNERABLE;
            }
        } else if (!strcmp(operation, "greater than or equal")) {
            if (epoch > c_epoch) {
                return VU_VULNERABLE;
            } else if (epoch < c_epoch) {
                return VU_NOT_VULNERABLE;
            }

            if (v_result == VU_LESS) {
                return VU_NOT_VULNERABLE;
            } else if (v_result == VU_HIGHER) {
                return VU_VULNERABLE;
            }

            if (r_result != VU_LESS) {
                return VU_VULNERABLE;
            }
        } else if (!strcmp(operation, "less than or equal")) {
            if (epoch < c_epoch) {
                return VU_VULNERABLE;
            } else if (epoch > c_epoch) {
                return VU_NOT_VULNERABLE;
            }

            if (v_result == VU_HIGHER) {
                return VU_NOT_VULNERABLE;
            } else if (v_result == VU_LESS) {
                return VU_VULNERABLE;
            }

            if (r_result != VU_HIGHER) {
                return VU_VULNERABLE;
            }
        } else if (!strcmp(operation, "equal") || !strcmp(operation, "equals")) {
            if (epoch != c_epoch) {
                return VU_NOT_VULNERABLE;
            }

            if (v_result != VU_EQUAL) {
                return VU_NOT_VULNERABLE;
            }

            if (r_result == VU_EQUAL) {
                return VU_VULNERABLE;
            }
        } else if (!strcmp(operation, "exists")) {
            return VU_VULNERABLE;
        } else {
            mtdebug1(WM_VULNDETECTOR_LOGTAG, VU_OPERATION_NOT_REC, operation);
            return VU_NOT_VULNERABLE;
        }
        // The OVALs supported only contemplate the operation "less than" and "exists"
        return VU_NOT_VULNERABLE;
    }
    return VU_NOT_FIXED;
}

int wm_vulnerability_detector_compare(char *version_it, char *cversion_it) {
    char *found;
    int i, j;
    int version_found, cversion_found;
    int version_value, cversion_value;

    if (version_it && !cversion_it) {
        return VU_HIGHER;
    } else if (!version_it && cversion_it) {
        return VU_LESS;
    } else if (!version_it && !cversion_it) {
        return VU_EQUAL;
    }

    (found = strchr(version_it, '~'))? *found = '\0' : 0;
    (found = strchr(version_it, '-'))? *found = '\0' : 0;
    (found = strchr(version_it, '+'))? *found = '\0' : 0;
    (found = strchr(cversion_it, '~'))? *found = '\0' : 0;
    (found = strchr(cversion_it, '-'))? *found = '\0' : 0;
    (found = strchr(cversion_it, '+'))? *found = '\0' : 0;

    // For RedHat/CentOS packages
    (found = strstr(version_it, ".el"))? *found = '\0' : 0;
    (found = strstr(cversion_it, ".el"))? *found = '\0' : 0;

    // For Ubuntu packages
    (found = strstr(version_it, "ubuntu"))? *found = '\0' : 0;
    (found = strstr(cversion_it, "ubuntu"))? *found = '\0' : 0;

    // For Amazon Linux packages
    (found = strstr(version_it, ".amzn"))? *found = '\0' : 0;
    (found = strstr(cversion_it, ".amzn"))? *found = '\0' : 0;

    // Check version
    if (strcmp(version_it, cversion_it)) {
        for (i = 0, j = 0, version_found = 0, cversion_found = 0;;) {
            if (!version_found) {
                if (version_it[i] == '\0') {
                    version_found = 3;
                } else if (!isdigit(version_it[i])) {
                    if (i) {
                        version_found = 1;
                    } else {
                        if (isalpha(version_it[i]) && !isalpha(version_it[i + 1])) {
                            version_found = 2;
                        } else {
                            if (*version_it == '.') {
                                version_it++;
                            } else {
                                for (; *version_it != '\0' && !isdigit(*version_it); version_it++);
                            }
                            i = 0;
                        }
                    }
                } else {
                    i++;
                }
            }

            if (!cversion_found) {
                if (cversion_it[j] == '\0') {
                    cversion_found = 3;
                } else if (!isdigit(cversion_it[j])) {
                    if (j) {
                        cversion_found = 1;
                    } else {
                        if (isalpha(cversion_it[j]) && !isalpha(cversion_it[j + 1])) {
                            cversion_found = 2;
                        } else {
                            if (*cversion_it == '.') {
                                cversion_it++;
                            } else {
                                for (; *cversion_it != '\0' && !isdigit(*cversion_it); cversion_it++);
                            }
                            j = 0;
                        }
                    }
                } else {
                    j++;
                }
            }

            if (version_found && cversion_found) {
                if (version_found == 2 && version_found == cversion_found) {
                    // Check version letter
                    version_value = *version_it;
                    cversion_value = *cversion_it;
                } else {
                    version_value = strtol(version_it, NULL, 10);
                    cversion_value = strtol(cversion_it, NULL, 10);
                }
                if (version_value > cversion_value) {
                    return VU_HIGHER;
                } else if (version_value < cversion_value) {
                    return VU_LESS;
                } else if (version_found != cversion_found) {
                    // The version with more digits is higher
                    if (version_found < cversion_found) {
                        return VU_HIGHER;
                    } else {
                        return VU_LESS;
                    }
                } else if (version_found > 2) {
                    // The version is over
                    break;
                }
                version_found = 0;
                cversion_found = 0;
                version_it = &version_it[i];
                cversion_it = &cversion_it[j];
                i = 0;
                j = 0;
            }
        }
    }

    return VU_EQUAL;
}

int wm_vulnerability_detector_report_agent_vulnerabilities(agent_software *agents, sqlite3 *db, int max) {
    sqlite3_stmt *stmt = NULL;
    char alert_msg[OS_MAXSTR];
    char header[OS_SIZE_256];
    char condition[OS_SIZE_1024];
    const char *query;
    agent_software *agents_it;
    cJSON *alert = NULL;
    cJSON *alert_cve = NULL;
    char *str_json;
    char *cve;
    char *title;
    char *severity;
    char *published;
    char *updated;
    char *reference;
    char *rationale;
    char *cvss2;
    char *cvss3;
    char *patch;
    int i;

    // Define time to sleep between messages sent
    int usec = 1000000 / wm_max_eps;

    if (alert = cJSON_CreateObject(), !alert) {
        return OS_INVALID;
    }

    for (agents_it = agents, i = 0; agents_it && i < max; agents_it = agents_it->prev, i++) {
        if (!agents_it->info) {
            continue;
        }

        if (agents_it->dist != DIS_REDHAT) {
            query = vu_queries[VU_JOIN_QUERY];
        } else {
            query = vu_queries[VU_JOIN_PATCH_QUERY];
        }

        if (sqlite3_prepare_v2(db, query, -1, &stmt, NULL) != SQLITE_OK) {
            sqlite3_finalize(stmt);
            cJSON_free(alert);
            return wm_vulnerability_detector_sql_error(db);
        }
        sqlite3_bind_int(stmt, 1,  strtol(agents_it->agent_id, NULL, 10));
        sqlite3_bind_text(stmt, 2, agents_it->OS, -1, NULL);

        while (sqlite3_step(stmt) == SQLITE_ROW) {
            char *package;
            char *version;
            char *operation, *second_operation;
            char *operation_value, *second_operation_value;
            int pending = 0;
            char state[50];
            int v_type;

            cve = (char *)sqlite3_column_text(stmt, 0);
            package = (char *)sqlite3_column_text(stmt, 1);
            title = (char *)sqlite3_column_text(stmt, 2);
            severity = (char *)sqlite3_column_text(stmt, 3);
            published = (char *)sqlite3_column_text(stmt, 4);
            updated = (char *)sqlite3_column_text(stmt, 5);
            reference = (char *)sqlite3_column_text(stmt, 6);
            rationale = (char *)sqlite3_column_text(stmt, 7);
            version = (char *)sqlite3_column_text(stmt, 8);
            operation = (char *)sqlite3_column_text(stmt, 9);
            operation_value = (char *)sqlite3_column_text(stmt, 10);
            second_operation = (char *)sqlite3_column_text(stmt, 11);
            second_operation_value = (char *)sqlite3_column_text(stmt, 12);
            pending = sqlite3_column_int(stmt, 13);
            cvss2 = (char *)sqlite3_column_text(stmt, 14);
            cvss3 = (char *)sqlite3_column_text(stmt, 15);
            patch = (char *)sqlite3_column_text(stmt, 16);

            if (!updated || *updated == '\0') {
                updated = published;
            }

            if (pending) {
                snprintf(state, 30, "Pending confirmation");
            } else {
                if (v_type = wm_checks_package_vulnerability(version, operation, operation_value), v_type == OS_INVALID) {
                    return OS_INVALID;
                }
                if (v_type == VU_NOT_FIXED) {
                    snprintf(state, 15, "Unfixed");
                    mtdebug2(WM_VULNDETECTOR_LOGTAG, VU_PACK_VULN, package, cve);
                } else if (v_type == VU_NOT_VULNERABLE) {
                    mtdebug2(WM_VULNDETECTOR_LOGTAG, VU_NOT_VULN, package, agents_it->agent_id, cve, version, operation, operation_value);
                    continue;
                } else {
                    snprintf(state, 15, "Fixed");
                    if (!second_operation || *second_operation == '0') {
                        mtdebug2(WM_VULNDETECTOR_LOGTAG, VU_PACK_VER_VULN, package, agents_it->agent_id, cve, version, operation, operation_value);
                    } else {
                        // The first condition is vulnerable, but the second also has to be
                        if (v_type = wm_checks_package_vulnerability(version, second_operation, second_operation_value), v_type == OS_INVALID) {
                            return OS_INVALID;
                        } else if (v_type == VU_VULNERABLE) {
                            mtdebug2(WM_VULNDETECTOR_LOGTAG, VU_DOUBLE_VULN, package, agents_it->agent_id, cve, version, operation, operation_value, second_operation, second_operation_value);
                        } else {
                            mtdebug2(WM_VULNDETECTOR_LOGTAG, VU_DOUBLE_NOT_VULN, package, agents_it->agent_id, cve, version, operation, operation_value, second_operation, second_operation_value);
                            continue;
                        }
                    }
                }
            }

            if (alert_cve = cJSON_CreateObject(), alert_cve) {
                cJSON * jPackage = cJSON_CreateObject();
                cJSON_AddStringToObject(alert_cve, "cve", cve);
                cJSON_AddStringToObject(alert_cve, "title", title);
                cJSON_AddStringToObject(alert_cve, "severity", severity);
                cJSON_AddStringToObject(alert_cve, "published", published);
                cJSON_AddStringToObject(alert_cve, "updated", updated);
                cJSON_AddStringToObject(alert_cve, "reference", reference);

                // Skip rationale if reference is provided
                if (!(reference && *reference)) {
                    cJSON_AddStringToObject(alert_cve, "rationale", rationale);
                }

                cJSON_AddStringToObject(alert_cve, "state", state);
                cJSON_AddItemToObject(alert_cve, "package", jPackage);
                cJSON_AddItemToObject(alert, "vulnerability", alert_cve);
                cJSON_AddStringToObject(jPackage, "name", package);
                cJSON_AddStringToObject(jPackage, "version", version);
                if (cvss2) {
                    cJSON_AddStringToObject(jPackage, "cvss2", cvss2);
                }
                if (cvss3) {
                    cJSON_AddStringToObject(jPackage, "cvss3", cvss3);
                }
                if (patch) {
                    cJSON_AddStringToObject(jPackage, "patch", patch);
                }
                if (!pending) {
                    if (operation_value) {
                        snprintf(condition, OS_SIZE_1024, "%s %s", operation, operation_value);
                        cJSON_AddStringToObject(jPackage, "condition", condition);
                    } else {
                        cJSON_AddStringToObject(jPackage, "condition", operation);
                    }
                }
            } else {
                cJSON_Delete(alert);
                return OS_INVALID;
            }

            str_json = cJSON_PrintUnformatted(alert);
            snprintf(header, OS_SIZE_256, VU_ALERT_HEADER, agents_it->agent_id, agents_it->agent_name, agents_it->agent_ip);
            snprintf(alert_msg, OS_MAXSTR, VU_ALERT_JSON, str_json);
            free(str_json);

            if (wm_sendmsg(usec, *vu_queue, alert_msg, header, SECURE_MQ) < 0) {
                mterror(WM_VULNDETECTOR_LOGTAG, QUEUE_ERROR, DEFAULTQUEUE, strerror(errno));
                if ((*vu_queue = StartMQ(DEFAULTQUEUE, WRITE)) < 0) {
                    mterror_exit(WM_VULNDETECTOR_LOGTAG, QUEUE_FATAL, DEFAULTQUEUE);
                }
            }

            cJSON_Delete(alert_cve);
            alert->child = NULL;
        }

        sqlite3_finalize(stmt);
    }

    cJSON_Delete(alert);

    return 0;
}


int wm_vulnerability_detector_check_agent_vulnerabilities(agent_software *agents, OSHash *agents_triag, unsigned long ignore_time) {
    agent_software *agents_it;
    sqlite3 *db;
    sqlite3_stmt *stmt = NULL;
    int result;
    int i;

    if (!agents) {
        mtdebug1(WM_VULNDETECTOR_LOGTAG, VU_AG_NO_TARGET);
        return 0;
    } else if (wm_vulnerability_detector_check_db()) {
        mterror(WM_VULNDETECTOR_LOGTAG, VU_CHECK_DB_ERROR);
        return OS_INVALID;
    } else if (sqlite3_open_v2(CVE_DB, &db, SQLITE_OPEN_READWRITE, NULL) != SQLITE_OK) {
        return wm_vulnerability_detector_sql_error(db);
    }

    if (sqlite3_prepare_v2(db, vu_queries[VU_REMOVE_AGENTS_TABLE], -1, &stmt, NULL) != SQLITE_OK) {
        sqlite3_finalize(stmt);
        return wm_vulnerability_detector_sql_error(db);
    }
    if (wm_vulnerability_detector_step(stmt) != SQLITE_DONE) {
        sqlite3_finalize(stmt);
        return wm_vulnerability_detector_sql_error(db);
    }
    sqlite3_finalize(stmt);

    for (i = 1, agents_it = agents;; i++) {
        if (result = wm_vulnerability_detector_get_software_info(agents_it, db, agents_triag, ignore_time), result == OS_INVALID) {
            mterror(WM_VULNDETECTOR_LOGTAG, VU_GET_SOFTWARE_ERROR, agents_it->agent_id);
        }

        if (result != 2) {
            if (VU_AGENT_REQUEST_LIMIT && i == VU_AGENT_REQUEST_LIMIT) {
                if (wm_vulnerability_detector_report_agent_vulnerabilities(agents_it, db, i) == OS_INVALID) {
                    mterror(WM_VULNDETECTOR_LOGTAG, VU_REPORT_ERROR, agents_it->agent_id);
                }
                i = 0;
                if (sqlite3_prepare_v2(db, vu_queries[VU_REMOVE_AGENTS_TABLE], -1, &stmt, NULL) != SQLITE_OK) {
                    sqlite3_finalize(stmt);
                    return wm_vulnerability_detector_sql_error(db);
                }
                if (wm_vulnerability_detector_step(stmt) != SQLITE_DONE) {
                    sqlite3_finalize(stmt);
                    return wm_vulnerability_detector_sql_error(db);
                }
                sqlite3_finalize(stmt);
            }
        }
        if (agents_it->next) {
            agents_it = agents_it->next;
        } else {
            break;
        }
    }

    if (!VU_AGENT_REQUEST_LIMIT) {
        if (wm_vulnerability_detector_report_agent_vulnerabilities(agents_it, db, i) == OS_INVALID) {
            mterror(WM_VULNDETECTOR_LOGTAG, VU_REPORT_ERROR, agents_it->agent_id);
        }
    }

    sqlite3_close_v2(db);
    return 0;
}

int wm_vulnerability_detector_sql_error(sqlite3 *db) {
    mterror(WM_VULNDETECTOR_LOGTAG, VU_SQL_ERROR, sqlite3_errmsg(db));
    sqlite3_close_v2(db);
    return OS_INVALID;
}

int wm_vulnerability_detector_remove_OS_table(sqlite3 *db, char *TABLE, char *OS) {
    sqlite3_stmt *stmt = NULL;
    char sql[MAX_QUERY_SIZE];
    size_t size;

    if (size = snprintf(sql, MAX_QUERY_SIZE, vu_queries[VU_REMOVE_OS], TABLE), sql[size - 1] != ';') {
        return OS_INVALID;
    }

    if (sqlite3_prepare_v2(db, sql, -1, &stmt, NULL) != SQLITE_OK) {
        sqlite3_finalize(stmt);
        return wm_vulnerability_detector_sql_error(db);
    }

    sqlite3_bind_text(stmt, 1, OS, -1, NULL);

    if (wm_vulnerability_detector_step(stmt) != SQLITE_DONE) {
        return wm_vulnerability_detector_sql_error(db);
    }
    sqlite3_finalize(stmt);

    return 0;
}

int wm_vulnerability_detector_insert(wm_vulnerability_detector_db *parsed_oval) {
    sqlite3 *db;
    sqlite3_stmt *stmt = NULL;
    int result;
    const char *query;
    char *id;
    char *replace;
    char *second_replace;
    char operation_n;
    char p_query[MAX_QUERY_SIZE];
    oval_metadata *met_it = &parsed_oval->metadata;
    vulnerability *vul_it = parsed_oval->vulnerabilities;
    info_state *state_it = parsed_oval->info_states;
    info_test *test_it = parsed_oval->info_tests;
    info_cve *info_it = parsed_oval->info_cves;
    patch *patch_it = parsed_oval->patches;

    if (sqlite3_open_v2(CVE_DB, &db, SQLITE_OPEN_READWRITE, NULL) != SQLITE_OK) {
        return wm_vulnerability_detector_sql_error(db);
    }
    if (wm_vulnerability_detector_remove_OS_table(db, CVE_TABLE, parsed_oval->OS)        ||
        wm_vulnerability_detector_remove_OS_table(db, METADATA_TABLE, parsed_oval->OS)   ||
        wm_vulnerability_detector_remove_OS_table(db, CVE_INFO_TABLE, parsed_oval->OS)) {
        return wm_vulnerability_detector_sql_error(db);
    }

    sqlite3_exec(db, vu_queries[BEGIN_T], NULL, NULL, NULL);

    mtdebug2(WM_VULNDETECTOR_LOGTAG, VU_UPDATE_VU);

    // Adds the vulnerabilities
    while (vul_it) {
        // If you do not have this field, it has been discarded by the preparser and the OS is not affected
        if (vul_it->state_id) {
            if (sqlite3_prepare_v2(db, vu_queries[VU_INSERT_CVE], -1, &stmt, NULL) != SQLITE_OK) {
                sqlite3_finalize(stmt);
                return wm_vulnerability_detector_sql_error(db);
            }

            sqlite3_bind_text(stmt, 1, vul_it->cve_id, -1, NULL);
            sqlite3_bind_text(stmt, 2, parsed_oval->OS, -1, NULL);
            sqlite3_bind_text(stmt, 3, vul_it->package_name, -1, NULL);
            sqlite3_bind_int(stmt, 4, vul_it->pending);
            sqlite3_bind_text(stmt, 5, vul_it->state_id, -1, NULL);
            sqlite3_bind_text(stmt, 6, NULL, -1, NULL);
            sqlite3_bind_text(stmt, 7, vul_it->second_state_id, -1, NULL);
            sqlite3_bind_text(stmt, 8, NULL, -1, NULL);
            if (!patch_it) {
                sqlite3_bind_text(stmt, 9, NULL, -1, NULL);
            } else {
                sqlite3_bind_text(stmt, 9, vul_it->cve_id, -1, NULL);
            }

            if (result = wm_vulnerability_detector_step(stmt), result != SQLITE_DONE && result != SQLITE_CONSTRAINT) {
                sqlite3_finalize(stmt);
                return wm_vulnerability_detector_sql_error(db);
            }
            sqlite3_finalize(stmt);
        }

        vulnerability *vul_aux = vul_it;
        vul_it = vul_it->prev;
        free(vul_aux->cve_id);
        free(vul_aux->state_id);
        free(vul_aux->second_state_id);
        free(vul_aux->package_name);
        free(vul_aux);
    }

    if (patch_it) {
        mtdebug2(WM_VULNDETECTOR_LOGTAG, VU_SOL_PATCHES);

        while (patch_it) {
            info_cve *cve_it;
            for (cve_it = patch_it->cve_ref; cve_it;) {
                // Insert the CVEs solved by the patch to vulnerability table
                snprintf(p_query, MAX_QUERY_SIZE, vu_queries[VU_INSERT_CVE_PATCH], cve_it->cveid);
                if (sqlite3_prepare_v2(db, p_query, -1, &stmt, NULL) != SQLITE_OK) {
                    sqlite3_finalize(stmt);
                    return wm_vulnerability_detector_sql_error(db);
                }
                sqlite3_bind_text(stmt, 1, *patch_it->patch_id, -1, NULL);

                if (result = wm_vulnerability_detector_step(stmt), result != SQLITE_DONE) {
                    sqlite3_finalize(stmt);
                    return wm_vulnerability_detector_sql_error(db);
                }
                sqlite3_finalize(stmt);

                // Insert the CVE info to vulnerability info table
                if (sqlite3_prepare_v2(db, vu_queries[VU_INSERT_CVE_INFO], -1, &stmt, NULL) != SQLITE_OK) {
                    sqlite3_finalize(stmt);
                    return wm_vulnerability_detector_sql_error(db);
                }

                sqlite3_bind_text(stmt, 1, cve_it->cveid, -1, NULL);
                sqlite3_bind_text(stmt, 2, NULL, -1, NULL);
                sqlite3_bind_text(stmt, 3, cve_it->severity, -1, NULL);
                sqlite3_bind_text(stmt, 4, cve_it->published, -1, NULL);
                sqlite3_bind_text(stmt, 5, NULL, -1, NULL);
                sqlite3_bind_text(stmt, 6, cve_it->reference, -1, NULL);
                sqlite3_bind_text(stmt, 7, parsed_oval->OS, -1, NULL);
                sqlite3_bind_text(stmt, 8, NULL, -1, NULL);
                sqlite3_bind_text(stmt, 9, cve_it->cvss2, -1, NULL);
                sqlite3_bind_text(stmt, 10, cve_it->cvss3, -1, NULL);
                sqlite3_bind_int(stmt, 11, 1);

                if (result = wm_vulnerability_detector_step(stmt), result != SQLITE_DONE && result != SQLITE_CONSTRAINT) {
                    sqlite3_finalize(stmt);
                    return wm_vulnerability_detector_sql_error(db);
                }
                sqlite3_finalize(stmt);

                info_cve *cve_aux = cve_it;
                cve_it = cve_it->prev;
                free(cve_aux->cveid);
                free(cve_aux->title);
                free(cve_aux->severity);
                free(cve_aux->published);
                free(cve_aux->reference);
                free(cve_aux->description);
                free(cve_aux->cvss2);
                free(cve_aux->cvss3);
                free(cve_aux);
            }

            // Remove the patch entry from vulnerability table
            if (sqlite3_prepare_v2(db, vu_queries[VU_REMOVE_PATCH], -1, &stmt, NULL) != SQLITE_OK) {
                sqlite3_finalize(stmt);
                return wm_vulnerability_detector_sql_error(db);
            }
            sqlite3_bind_text(stmt, 1, *patch_it->patch_id, -1, NULL);

            if (result = wm_vulnerability_detector_step(stmt), result != SQLITE_DONE) {
                sqlite3_finalize(stmt);
                return wm_vulnerability_detector_sql_error(db);
            }
            sqlite3_finalize(stmt);

            patch *patch_aux = patch_it;
            patch_it = patch_it->prev;
            free(patch_aux);
        }
    }

    mtdebug2(WM_VULNDETECTOR_LOGTAG, VU_INS_TEST_SEC);

    // Links vulnerabilities to their conditions
    while (test_it) {
        id = test_it->id;
        replace = test_it->state;
        second_replace = test_it->second_state;
        if (second_replace || !replace) {
            // 1 test -> 1 or 2 states
            query = vu_queries[VU_UPDATE_DOUBLE_CVE];
            if (sqlite3_prepare_v2(db, query, -1, &stmt, NULL) != SQLITE_OK) {
                sqlite3_finalize(stmt);
                return wm_vulnerability_detector_sql_error(db);
            }
            if (replace) {
                sqlite3_bind_text(stmt, 1, replace, -1, NULL);
                sqlite3_bind_text(stmt, 2, second_replace, -1, NULL);
                sqlite3_bind_text(stmt, 3, id, -1, NULL);
            } else {
                sqlite3_bind_text(stmt, 1, "exists", -1, NULL);
                sqlite3_bind_text(stmt, 2, NULL, -1, NULL);
                sqlite3_bind_text(stmt, 3, id, -1, NULL);
            }

            if (result = wm_vulnerability_detector_step(stmt), result != SQLITE_DONE && result != SQLITE_CONSTRAINT) {
                sqlite3_finalize(stmt);
                return wm_vulnerability_detector_sql_error(db);
            }

            sqlite3_finalize(stmt);
        } else {
            // Only Windows uses dual conditions
            query = vu_queries[VU_UPDATE_CVE];
            operation_n = 0;

set_op:
            if (sqlite3_prepare_v2(db, query, -1, &stmt, NULL) != SQLITE_OK) {
                sqlite3_finalize(stmt);
                return wm_vulnerability_detector_sql_error(db);
            }
            sqlite3_bind_text(stmt, 1, replace, -1, NULL);
            sqlite3_bind_text(stmt, 2, id, -1, NULL);
            if (result = wm_vulnerability_detector_step(stmt), result != SQLITE_DONE && result != SQLITE_CONSTRAINT) {
                sqlite3_finalize(stmt);
                return wm_vulnerability_detector_sql_error(db);
            }

            if (!operation_n) {
                operation_n = 1;
                query = vu_queries[VU_UPDATE_CVE_SEC];
                goto set_op;
            }
        }

        info_test *test_aux = test_it;
        test_it = test_it->prev;
        free(test_aux->id);
        free(test_aux->state);
        free(test_aux->second_state);
        free(test_aux);
    }

    mtdebug2(WM_VULNDETECTOR_LOGTAG, VU_UPDATE_VU_CO);

    // Sets the operators and values
    while (state_it) {
        query = vu_queries[VU_UPDATE_CVE_VAL];
        operation_n = 0;
        if (sqlite3_prepare_v2(db, query, -1, &stmt, NULL) != SQLITE_OK) {
            sqlite3_finalize(stmt);
            return wm_vulnerability_detector_sql_error(db);
        }
        sqlite3_bind_text(stmt, 1, state_it->operation, -1, NULL);
        sqlite3_bind_text(stmt, 2, state_it->operation_value, -1, NULL);
        sqlite3_bind_text(stmt, 3, state_it->id, -1, NULL);
        if (result = wm_vulnerability_detector_step(stmt), result != SQLITE_DONE && result != SQLITE_CONSTRAINT) {
            sqlite3_finalize(stmt);
            return wm_vulnerability_detector_sql_error(db);
        }
        sqlite3_finalize(stmt);

        info_state *state_aux = state_it;
        state_it = state_it->prev;
        free(state_aux->id);
        free(state_aux->operation);
        free(state_aux->operation_value);
        free(state_aux);
    }

    mtdebug2(WM_VULNDETECTOR_LOGTAG, VU_UPDATE_VU_INFO);

    while (info_it) {
        char date_diff;
        if (!info_it->updated) {
            info_it->updated = info_it->published;
            date_diff = 0;
        } else {
            date_diff = 1;
        }

        if (sqlite3_prepare_v2(db, vu_queries[VU_INSERT_CVE_INFO], -1, &stmt, NULL) != SQLITE_OK) {
            sqlite3_finalize(stmt);
            return wm_vulnerability_detector_sql_error(db);
        }

        sqlite3_bind_text(stmt, 1, info_it->cveid, -1, NULL);
        sqlite3_bind_text(stmt, 2, info_it->title, -1, NULL);
        sqlite3_bind_text(stmt, 3, info_it->severity, -1, NULL);
        sqlite3_bind_text(stmt, 4, info_it->published, -1, NULL);
        sqlite3_bind_text(stmt, 5, info_it->updated, -1, NULL);
        sqlite3_bind_text(stmt, 6, info_it->reference, -1, NULL);
        sqlite3_bind_text(stmt, 7, parsed_oval->OS, -1, NULL);
        sqlite3_bind_text(stmt, 8, info_it->description, -1, NULL);
        sqlite3_bind_text(stmt, 9, info_it->cvss2, -1, NULL);
        sqlite3_bind_text(stmt, 10, info_it->cvss3, -1, NULL);
        sqlite3_bind_int(stmt, 11, 0);

        if (result = wm_vulnerability_detector_step(stmt), result != SQLITE_DONE && result != SQLITE_CONSTRAINT) {
            sqlite3_finalize(stmt);
            return wm_vulnerability_detector_sql_error(db);
        }
        sqlite3_finalize(stmt);
        info_cve *info_aux = info_it;
        info_it = info_it->prev;
        free(info_aux->cveid);
        free(info_aux->title);
        free(info_aux->severity);
        free(info_aux->published);
        if (date_diff) {
            free(info_aux->updated);
        }
        free(info_aux->reference);
        free(info_aux->description);
        free(info_aux->cvss2);
        free(info_aux->cvss3);
        free(info_aux);
    }

    if (sqlite3_prepare_v2(db, vu_queries[VU_INSERT_METADATA], -1, &stmt, NULL) != SQLITE_OK) {
        sqlite3_finalize(stmt);
        return wm_vulnerability_detector_sql_error(db);
    }
    sqlite3_bind_text(stmt, 1, parsed_oval->OS, -1, NULL);
    sqlite3_bind_text(stmt, 2, met_it->product_name, -1, NULL);
    sqlite3_bind_text(stmt, 3, met_it->product_version, -1, NULL);
    sqlite3_bind_text(stmt, 4, met_it->schema_version, -1, NULL);
    sqlite3_bind_text(stmt, 5, met_it->timestamp, -1, NULL);
    if (result = wm_vulnerability_detector_step(stmt), result != SQLITE_DONE && result != SQLITE_CONSTRAINT) {
        sqlite3_finalize(stmt);
        return wm_vulnerability_detector_sql_error(db);
    }
    sqlite3_finalize(stmt);

    free(met_it->product_name);
    free(met_it->product_version);
    free(met_it->schema_version);
    free(met_it->timestamp);
    free(parsed_oval->OS);

    sqlite3_exec(db, vu_queries[END_T], NULL, NULL, NULL);
    sqlite3_close_v2(db);
    return 0;
}

int wm_vulnerability_detector_check_db() {
    if (wm_vulnerability_create_file(CVE_DB, schema_vuln_detector_sql)) {
        return OS_INVALID;
    }
    return 0;
}

char * wm_vulnerability_detector_preparser(char *path, distribution dist) {
    FILE *input, *output = NULL;
    char *buffer = NULL;
    size_t size;
    size_t max_size = OS_MAXSTR;
    parser_state state = V_OVALDEFINITIONS;
    char *found;
    char *tmp_file;

    os_strdup(CVE_FIT_TEMP_FILE, tmp_file);

    if (input = fopen((!path)?CVE_TEMP_FILE:path, "r" ), !input) {
        mterror(WM_VULNDETECTOR_LOGTAG, VU_OPEN_FILE_ERROR, (!path)?CVE_TEMP_FILE:path);
        free(tmp_file);
        tmp_file = NULL;
        goto free_mem;
    } else if (output = fopen(tmp_file, "w" ), !output) {
        mterror(WM_VULNDETECTOR_LOGTAG, VU_OPEN_FILE_ERROR, tmp_file);
        free(tmp_file);
        tmp_file = NULL;
        goto free_mem;
    }

    while (size = getline(&buffer, &max_size, input), (int) size > 0) {
        if (dist == DIS_UBUNTU) { //5.11.1
            switch (state) {
                case V_OBJECTS:
                    if (found = strstr(buffer, "</objects>"), found) {
                        state = V_OVALDEFINITIONS;
                    }
                    goto free_buffer;
                break;
                case V_DEFINITIONS:
                    if ((found = strstr(buffer, "is not affected")) &&
                              (found = strstr(buffer, "negate")) &&
                        strstr(found, "true")) {
                        goto free_buffer;
                    } else if (strstr(buffer, "a decision has been made to ignore it")) {
                        goto free_buffer;
                    } else if (found = strstr(buffer, "</definitions>"), found) {
                        state = V_OVALDEFINITIONS;
                        //goto free_buffer;
                    }
                break;
                default:
                    if (strstr(buffer, "<objects>")) {
                        state = V_OBJECTS;
                        goto free_buffer;
                    } else if (strstr(buffer, "<definitions>")) {
                      state = V_DEFINITIONS;
                      //goto free_buffer;
                  }
            }
        } else if (dist == DIS_DEBIAN) { //5.3
            switch (state) {
                case V_OVALDEFINITIONS:
                    if (found = strstr(buffer, "?>"), found) {
                        state = V_STATES;
                    }
                    goto free_buffer;
                break;
                case V_OBJECTS:
                    if (found = strstr(buffer, "</objects>"), found) {
                        state = V_STATES;
                    }
                    goto free_buffer;
                break;
                case V_DEFINITIONS:
                    if (strstr(buffer, "oval:org.debian.oval:tst:1") ||
                        strstr(buffer, "oval:org.debian.oval:tst:2")) {
                        goto free_buffer;
                    } else if (found = strstr(buffer, "</definitions>"), found) {
                        state = V_STATES;
                    }
                break;
                default:
                    if (strstr(buffer, "<objects>")) {
                        state = V_OBJECTS;
                        goto free_buffer;
                    } else if (strstr(buffer, "<definitions>")) {
                      state = V_DEFINITIONS;
                    } else if (strstr(buffer, "<tests>")) {
                      state = V_TESTS;
                    }
            }
        } else if (dist == DIS_REDHAT) { //5.10
            switch (state) {
                case V_OVALDEFINITIONS:
                    if (found = strstr(buffer, "?>"), found) {
                        state = V_STATES;
                    }
                    goto free_buffer;
                break;
                case V_OBJECTS:
                    if (found = strstr(buffer, "</objects>"), found) {
                        state = V_STATES;
                    }
                    goto free_buffer;
                break;
                case V_DEFINITIONS:
                    if (strstr(buffer, "is signed with")) {
                        goto free_buffer;
                    } else if (strstr(buffer, "</definitions>")) {
                        state = V_STATES;
                    }
                break;
                case V_DESCRIPTION:
                    if (strstr(buffer, "</description>")) {
                        state = V_DEFINITIONS;
                    }
                    goto free_buffer;
                break;
                case V_TESTS:
                    if (strstr(buffer, "is signed with")) {
                        state = V_SIGNED_TEST;
                        goto free_buffer;
                    } else if (strstr(buffer, "</tests>")) {
                        state = V_STATES;
                    }
                break;
                case V_SIGNED_TEST:
                    if (strstr(buffer, "</red-def:rpminfo_test>")) {
                        state = V_TESTS;
                    }
                    goto free_buffer;
                break;
                default:
                    if (strstr(buffer, "<objects>")) {
                        state = V_OBJECTS;
                        goto free_buffer;
                    } else if (strstr(buffer, "<definitions>")) {
                      state = V_DEFINITIONS;
                    } else if (strstr(buffer, "<tests>")) {
                      state = V_TESTS;
                    }
            }
        } else {
            free(tmp_file);
            tmp_file = NULL;
            goto free_mem;
        }
        fwrite(buffer, 1, size, output);
free_buffer:
        free(buffer);
        buffer = NULL;
    }

free_mem:
    free(buffer);
    if (input) {
        fclose(input);
    }
    if (output) {
        fclose(output);
    }
    return tmp_file;
}

int wm_vulnerability_detector_parser(OS_XML *xml, XML_NODE node, wm_vulnerability_detector_db *parsed_oval, update_node *update, vu_logic condition) {
    int i, j;
    int retval = 0;
    int check = 0;
    char double_condition = 0;
    vulnerability *vuln;
    char *found;
    XML_NODE chld_node;
    distribution dist = update->dist_ref;
    static const char *install_check = "is installed";
    static const char *XML_OVAL_DEFINITIONS = "oval_definitions";
    static const char *XML_GENERATOR = "generator";
    static const char *XML_DEFINITIONS = "definitions";
    static const char *XML_DEFINITION = "definition";
    static const char *XML_TITLE = "title";
    static const char *XML_CLASS = "class";
    static const char *XML_VULNERABILITY = "vulnerability"; //ub 15.11.1
    static const char *XML_PATH = "patch"; //rh 15.10
    static const char *XML_METADATA = "metadata";
    static const char *XML_OVAL_DEF_METADATA = "oval-def:metadata";
    static const char *XML_CRITERIA = "criteria";
    static const char *XML_REFERENCE = "reference";
    static const char *XML_REF_ID = "ref_id";
    static const char *XML_REF_URL = "ref_url";
    static const char *XML_OPERATOR = "operator";
    static const char *XML_OR = "OR";
    static const char *XML_AND = "AND";
    static const char *XML_COMMENT = "comment";
    static const char *XML_CRITERION = "criterion";
    static const char *XML_TEST_REF = "test_ref";
    static const char *XML_TESTS = "tests";
    static const char *XML_DPKG_LINUX_INFO_TEST = "linux-def:dpkginfo_test";
    static const char *XML_DPKG_INFO_TEST = "dpkginfo_test";
    static const char *XML_RPM_INFO_TEST = "red-def:rpminfo_test";
    static const char *XML_ID = "id";
    static const char *XML_LINUX_STATE = "linux-def:state";
    static const char *XML_STATE = "state";
    static const char *XML_RPM_STATE = "red-def:state";
    static const char *XML_STATE_REF = "state_ref";
    static const char *XML_STATES = "states";
    static const char *XML_DPKG_LINUX_INFO_STATE = "linux-def:dpkginfo_state";
    static const char *XML_DPKG_INFO_STATE = "dpkginfo_state";
    static const char *XML_RPM_INFO_STATE = "red-def:rpminfo_state";
    static const char *XML_LINUX_DEF_EVR = "linux-def:evr";
    static const char *XML_EVR = "evr";
    static const char *XML_RPM_DEF_EVR = "red-def:evr";
    static const char *XML_RPM_DEF_VERSION = "red-def:version";
    static const char *XML_RPM_DEF_SIGN = "red-def:signature_keyid";
    static const char *XML_OPERATION = "operation";
    static const char *XML_DATATYPE = "datatype";
    static const char *XML_OVAL_PRODUCT_NAME = "oval:product_name";
    static const char *XML_OVAL_PRODUCT_VERSION = "oval:product_version";
    static const char *XML_OVAL_SCHEMA_VERSION = "oval:schema_version";
    static const char *XML_OVAL_TIMESTAMP = "oval:timestamp";
    static const char *XML_ADVIDSORY = "advisory";
    static const char *XML_CVE = "cve";
    static const char *XML_CVSS2 = "cvss2";
    static const char *XML_CVSS3 = "cvss3";
    static const char *XML_HREF = "href";
    static const char *XML_IMPACT = "impact";
    static const char *XML_PUBLIC = "public";
    static const char *XML_SEVERITY = "severity";
    static const char *XML_PUBLIC_DATE = "public_date";
    static const char *XML_ISSUED = "issued";
    static const char *XML_UPDATED = "updated";
    static const char *XML_CWE = "cwe";
    static const char *XML_DESCRIPTION = "description";
    static const char *XML_DATE = "date";
    static const char *XML_DATES = "dates";
    static const char *XML_OVAL_DEF_DATES = "oval-def:dates";
    static const char *XML_RHEL_CHECK = "Red Hat Enterprise Linux ";
    static const char *XML_DEBIAN = "debian";
    static const char *XML_OVAL_REPOSITORY = "oval_repository";
    static const char *XML_OVAL_DEF_OV_REPO = "oval-def:oval_repository";

    for (i = 0; node[i]; i++) {
        chld_node = NULL;
        if (!node[i]->element) {
            mterror(WM_VULNDETECTOR_LOGTAG, XML_ELEMNULL);
            return OS_INVALID;
        }

        if ((dist == DIS_UBUNTU && !strcmp(node[i]->element, XML_DPKG_LINUX_INFO_STATE)) ||
            (dist == DIS_DEBIAN && !strcmp(node[i]->element, XML_DPKG_INFO_STATE))       ||
            (dist == DIS_REDHAT && !strcmp(node[i]->element, XML_RPM_INFO_STATE))) {
            if (chld_node = OS_GetElementsbyNode(xml, node[i]), !chld_node) {
                goto invalid_elem;
            }
            for (j = 0; node[i]->attributes[j]; j++) {
                if (!strcmp(node[i]->attributes[j], XML_ID)) {
                    info_state *infos;
                    os_calloc(1, sizeof(info_state), infos);
                    os_strdup(node[i]->values[j], infos->id);
                    infos->operation = infos->operation_value = NULL;
                    infos->prev = parsed_oval->info_states;
                    parsed_oval->info_states = infos;
                    if (wm_vulnerability_detector_parser(xml, chld_node, parsed_oval, update, condition) == OS_INVALID) {
                        goto end;
                    }
                }
            }
        } else if ((dist == DIS_UBUNTU && !strcmp(node[i]->element, XML_DPKG_LINUX_INFO_TEST)) ||
                   (dist == DIS_DEBIAN && !strcmp(node[i]->element, XML_DPKG_INFO_TEST))       ||
                   (dist == DIS_REDHAT && !strcmp(node[i]->element, XML_RPM_INFO_TEST))) {
            if (chld_node = OS_GetElementsbyNode(xml, node[i]), !chld_node) {
                goto invalid_elem;
            }
            info_test *infot;
            os_calloc(1, sizeof(info_test), infot);
            infot->state = NULL;
            infot->second_state = NULL;
            infot->prev = parsed_oval->info_tests;
            parsed_oval->info_tests = infot;

            for (j = 0; node[i]->attributes[j]; j++) {
                if (!strcmp(node[i]->attributes[j], XML_ID)) {
                    os_strdup(node[i]->values[j], parsed_oval->info_tests->id);
                }
            }
            if (wm_vulnerability_detector_parser(xml, chld_node, parsed_oval, update, VU_PACKG) == OS_INVALID) {
                goto end;
            }
        } else if ((dist == DIS_UBUNTU && !strcmp(node[i]->element, XML_LINUX_DEF_EVR))                        ||
                   (dist == DIS_DEBIAN && !strcmp(node[i]->element, XML_EVR))                                  ||
                   (dist == DIS_REDHAT && (!strcmp(node[i]->element, XML_RPM_DEF_EVR)                          ||
                   !strcmp(node[i]->element, XML_RPM_DEF_VERSION)                                              ||
                   !strcmp(node[i]->element, XML_RPM_DEF_SIGN)))) {
            if (node[i]->attributes) {
                for (j = 0; node[i]->attributes[j]; j++) {
                    if (!strcmp(node[i]->attributes[j], XML_OPERATION)) {
                        os_strdup(node[i]->values[j], parsed_oval->info_states->operation);
                        os_strdup(node[i]->content, parsed_oval->info_states->operation_value);
                    }
                }
                if (!parsed_oval->info_states->operation && !strcmp(*node[i]->attributes, XML_DATATYPE) && !strcmp(*node[i]->values, "version")) {
                    os_strdup("equal", parsed_oval->info_states->operation);
                    os_strdup(node[i]->content, parsed_oval->info_states->operation_value);
                }

            }
        } else if ((condition == VU_PACKG) &&
                   ((dist == DIS_UBUNTU && !strcmp(node[i]->element, XML_LINUX_STATE))                                        ||
                   (dist == DIS_DEBIAN && !strcmp(node[i]->element, XML_STATE)) ||
                   (dist == DIS_REDHAT && !strcmp(node[i]->element, XML_RPM_STATE)))) {
            // Windows oval has multi-state tests
            for (j = 0; node[i]->attributes[j]; j++) {
                if (!strcmp(node[i]->attributes[j], XML_STATE_REF)) {
                    if (!parsed_oval->info_tests->state) {
                        os_strdup(node[i]->values[j], parsed_oval->info_tests->state);
                    } else if (!parsed_oval->info_tests->second_state) {
                        os_strdup(node[i]->values[j], parsed_oval->info_tests->second_state);
                    }
                }
            }
        } else if (!strcmp(node[i]->element, XML_DEFINITION)) {
            if (chld_node = OS_GetElementsbyNode(xml, node[i]), !chld_node) {
                goto invalid_elem;
            }
            for (j = 0; node[i]->attributes[j]; j++) {
                if (!strcmp(node[i]->attributes[j], XML_CLASS)) {
                    char is_patch = 0;
                    if (!strcmp(node[i]->values[j], XML_VULNERABILITY) || (is_patch = !strcmp(node[i]->values[j], XML_PATH))) {
                        vulnerability *vuln;
                        info_cve *cves;
                        os_calloc(1, sizeof(vulnerability), vuln);
                        os_calloc(1, sizeof(info_cve), cves);

                        vuln->cve_id = NULL;
                        vuln->state_id = NULL;
                        vuln->second_state_id = NULL;
                        vuln->pending = 0;
                        vuln->package_name = NULL;
                        vuln->prev = parsed_oval->vulnerabilities;
                        cves->cveid = NULL;
                        cves->title = NULL;
                        cves->severity = NULL;
                        cves->published = NULL;
                        cves->updated = NULL;
                        cves->reference = NULL;
                        cves->cvss2 = NULL;
                        cves->cvss3 = NULL;
                        cves->prev = parsed_oval->info_cves;

                        parsed_oval->vulnerabilities = vuln;
                        parsed_oval->info_cves = cves;

                        if (is_patch) {
                            patch *p;
                            os_calloc(1, sizeof(patch), p);
                            p->patch_id = &cves->cveid;
                            p->cve_ref = NULL;
                            p->prev = parsed_oval->patches;
                            parsed_oval->patches = p;
                        }

                        if (wm_vulnerability_detector_parser(xml, chld_node, parsed_oval, update, condition) == OS_INVALID) {
                            retval = OS_INVALID;
                            goto end;
                        }
                    }
                }
            }
        } else if (!strcmp(node[i]->element, XML_REFERENCE)) {
            for (j = 0; node[i]->attributes[j]; j++) {
                if (!parsed_oval->info_cves->reference && !strcmp(node[i]->attributes[j], XML_REF_URL)) {
                    os_strdup(node[i]->values[j], parsed_oval->info_cves->reference);
                } else if (!strcmp(node[i]->attributes[j], XML_REF_ID)){
                    if (!parsed_oval->info_cves->cveid) {
                        os_strdup(node[i]->values[j], parsed_oval->info_cves->cveid);
                    }
                    if (!parsed_oval->vulnerabilities->cve_id) {
                        os_strdup(node[i]->values[j], parsed_oval->vulnerabilities->cve_id);
                    }
                }
            }
        } else if (!strcmp(node[i]->element, XML_TITLE)) {
                os_strdup(node[i]->content, parsed_oval->info_cves->title);
        } else if (!strcmp(node[i]->element, XML_CRITERIA)) {
            if (!node[i]->attributes) {
                if (chld_node = OS_GetElementsbyNode(xml, node[i]), !chld_node) {
                    goto invalid_elem;
                }
                if (wm_vulnerability_detector_parser(xml, chld_node, parsed_oval, update, condition) == OS_INVALID) {
                    retval = OS_INVALID;
                    goto end;
                }
            } else {
                char operator_found = 0;
                for (j = 0; node[i]->attributes[j]; j++) {
                    if (!strcmp(node[i]->attributes[j], XML_OPERATOR)) {
                        int result = VU_TRUE;
                        operator_found = 1;
                        if (!strcmp(node[i]->values[j], XML_OR)) {
                            if (chld_node = OS_GetElementsbyNode(xml, node[i]), !chld_node) {
                                continue;
                            } else if (result = wm_vulnerability_detector_parser(xml, chld_node, parsed_oval, update, VU_OR), result == OS_INVALID) {
                                retval = OS_INVALID;
                                goto end;
                            }
                            if (result == VU_TRUE) {
                                retval = VU_TRUE;
                                check = 1;
                            }

                        } else if (!strcmp(node[i]->values[j], XML_AND)) {
                            if (chld_node = OS_GetElementsbyNode(xml, node[i]), !chld_node) {
                                continue;
                            } else if (result = wm_vulnerability_detector_parser(xml, chld_node, parsed_oval, update, VU_AND), result == OS_INVALID) {
                                retval = OS_INVALID;
                                goto end;
                            }
                        } else {
                            mterror(WM_VULNDETECTOR_LOGTAG, VU_INVALID_OPERATOR, node[i]->values[j]);
                            retval = OS_INVALID;
                            goto end;
                        }

                        if (result == VU_FALSE) {
                            if (condition == VU_AND) {
                                retval = VU_FALSE;
                                goto end;
                            } else if (condition == VU_OR && !check) {
                                retval = VU_FALSE;
                            }
                        }
                    }
                }
                // Checks for version comparasions without operators
                if (!operator_found && node[i]->attributes     &&
                    !strcmp(*node[i]->attributes, XML_COMMENT) &&
                    !strcmp(*node[i]->values, "file version")) {
                    if (chld_node = OS_GetElementsbyNode(xml, node[i]), !chld_node) {
                        continue;
                    } else if (wm_vulnerability_detector_parser(xml, chld_node, parsed_oval, update, VU_AND) == OS_INVALID) {
                        retval = OS_INVALID;
                        goto end;
                    }
                }
            }
        } else if (!strcmp(node[i]->element, XML_CRITERION)) {
            for (j = 0; node[i]->attributes[j]; j++) {
                if (!strcmp(node[i]->attributes[j], XML_TEST_REF)) {
                    static const char pending_state[] = "tst:10\0";

                    if (parsed_oval->vulnerabilities->state_id) {
                        if (double_condition != 2) {
                            os_calloc(1, sizeof(vulnerability), vuln);
                            os_strdup(parsed_oval->vulnerabilities->cve_id, vuln->cve_id);
                            vuln->prev = parsed_oval->vulnerabilities;
                            vuln->state_id = NULL;
                            vuln->second_state_id = NULL;
                            vuln->package_name = NULL;
                            parsed_oval->vulnerabilities = vuln;

                            if (strstr(node[i]->values[j], pending_state)) {
                                vuln->pending = 1;
                            } else {
                                vuln->pending = 0;
                            }
                            os_strdup(node[i]->values[j], vuln->state_id);
                        } else {
                            // It is a double condition
                            os_strdup(node[i]->values[j], parsed_oval->vulnerabilities->second_state_id);
                            double_condition = 0;
                        }
                    } else {
                        if (strstr(node[i]->values[j], pending_state)) {
                            parsed_oval->vulnerabilities->pending = 1;
                        } else {
                            parsed_oval->vulnerabilities->pending = 0;
                        }
                        os_strdup(node[i]->values[j], parsed_oval->vulnerabilities->state_id);
                    }
                } else if (!strcmp(node[i]->attributes[j], XML_COMMENT)) {
                    char success = 0;
                    if (dist == DIS_REDHAT && (strstr(node[i]->values[j], install_check)) &&
                        (found = strstr(node[i]->values[j], XML_RHEL_CHECK))) {
                        int ver;
                        found += strlen(XML_RHEL_CHECK);
                        ver = strtol(found, NULL, 10);
                        if ((!strcmp(parsed_oval->OS, vu_dist_tag[DIS_RHEL5]) && ver != 5) ||
                            (!strcmp(parsed_oval->OS, vu_dist_tag[DIS_RHEL6]) && ver != 6) ||
                            (!strcmp(parsed_oval->OS, vu_dist_tag[DIS_RHEL7]) && ver != 7)) {
                                retval = VU_FALSE;
                                goto end;
                        } else {
                            break;
                        }
                    }

                    // If the package of the condition has been extracted, we are checking another condition
                    if (parsed_oval->vulnerabilities->package_name) {
                        os_calloc(1, sizeof(vulnerability), vuln);
                        os_strdup(parsed_oval->vulnerabilities->cve_id, vuln->cve_id);
                        vuln->prev = parsed_oval->vulnerabilities;
                        vuln->state_id = NULL;
                        vuln->second_state_id = NULL;
                        vuln->package_name = NULL;
                        parsed_oval->vulnerabilities = vuln;
                    }

                    switch (dist) {
                        case DIS_UBUNTU:
                            if (found = strstr(node[i]->values[j], "'"), found) {
                                char *base = ++found;
                                if (found = strstr(found, "'"), found) {
                                    *found = '\0';
                                    os_strdup(base, parsed_oval->vulnerabilities->package_name);
                                    success = 1;
                                }
                            }
                        break;
                        case DIS_DEBIAN:
                            if (found = strstr(node[i]->values[j], " DPKG is earlier than"), found) {
                               *found = '\0';
                               os_strdup(node[i]->values[j], parsed_oval->vulnerabilities->package_name);
                               success = 1;
                            }
                        break;
                        case DIS_REDHAT:
                            if (found = strstr(node[i]->values[j], " "), found) {
                                *found = '\0';
                                os_strdup(node[i]->values[j], parsed_oval->vulnerabilities->package_name);
                                success = 1;
                            }
                        break;
                        default:
                        break;
                    }

                    if (!success) {
                        mterror(WM_VULNDETECTOR_LOGTAG, VU_PACKAGE_NAME_ERROR);
                        goto end;
                    }
                }
            }
        } else if (!strcmp(node[i]->element, XML_DESCRIPTION)) {
            os_strdup(node[i]->content, parsed_oval->info_cves->description);
        } else if (!strcmp(node[i]->element, XML_OVAL_PRODUCT_VERSION)) {
            os_strdup(node[i]->content, parsed_oval->metadata.product_version);
        } else if (!strcmp(node[i]->element, XML_OVAL_PRODUCT_NAME)) {
            os_strdup(node[i]->content, parsed_oval->metadata.product_name);
        } else if (!strcmp(node[i]->element, XML_DATE)) {
            os_strdup(node[i]->content, parsed_oval->info_cves->published);
        } else if (!strcmp(node[i]->element, XML_OVAL_TIMESTAMP)) {
            os_strdup(node[i]->content, parsed_oval->metadata.timestamp);
            if (found = strstr(parsed_oval->metadata.timestamp, "T"), found) {
                *found = ' ';
            }
        } else if (!strcmp(node[i]->element, XML_OVAL_SCHEMA_VERSION)) {
            os_strdup(node[i]->content, parsed_oval->metadata.schema_version);
        } else if (dist == DIS_REDHAT && !strcmp(node[i]->element, XML_CVE)) {
            if (parsed_oval->patches) {
                patch *pat = parsed_oval->patches;
                info_cve *inf;
                os_calloc(1, sizeof(info_cve), inf);
                inf->prev = pat->cve_ref;
                pat->cve_ref = inf;
                os_strdup(node[i]->content, inf->cveid);
                inf->title = NULL;
                inf->severity = NULL;
                inf->published = NULL;
                inf->updated = NULL;
                inf->reference = NULL;
                inf->cvss2 = NULL;
                inf->cvss3 = NULL;
                inf->description = NULL;
                if (node[i]->attributes) {
                    for (j = 0; node[i]->attributes[j]; j++) {
                        if (!strcmp(node[i]->attributes[j], XML_CVSS2)) {
                            os_strdup(node[i]->values[j], inf->cvss2);
                        } else if (!strcmp(node[i]->attributes[j], XML_CVSS3)) {
                            os_strdup(node[i]->values[j], inf->cvss3);
                        } else if (!strcmp(node[i]->attributes[j], XML_HREF)) {
                            os_strdup(node[i]->values[j], inf->reference);
                        } else if (!strcmp(node[i]->attributes[j], XML_IMPACT)) {
                            *node[i]->values[j] = toupper(*node[i]->values[j]);
                            if (!strcmp(node[i]->values[j], VU_MODERATE)) {
                                os_strdup(VU_MEDIUM, inf->severity);
                            } else if (!strcmp(node[i]->values[j], VU_IMPORTANT)) {
                                os_strdup(VU_HIGH, inf->severity);
                            } else {
                                os_strdup(node[i]->values[j], inf->severity);
                            }
                        } else if (!strcmp(node[i]->attributes[j], XML_PUBLIC)) {
                            if (strlen(node[i]->values[j]) > 7) {
                                os_calloc(1, 11, inf->published);
                                snprintf(inf->published, 11, "%.4s-%.2s-%.2s", node[i]->values[j], node[i]->values[j] + 4, node[i]->values[j] + 6);
                            }
                        } else if (strcmp(node[i]->attributes[j], XML_CWE)) {
                            mtdebug1(WM_VULNDETECTOR_LOGTAG, VU_UNEXP_VALUE, node[i]->attributes[j]);
                        }
                    }
                }

                if (!inf->severity) {
                    os_strdup("Unknow", inf->severity);
                }
            }
        } else if (!strcmp(node[i]->element, XML_SEVERITY)) {
            if (*node[i]->content != '\0') {
                if (!strcmp(node[i]->content, VU_MODERATE)) {
                    os_strdup(VU_MEDIUM, parsed_oval->info_cves->severity);
                } else if (!strcmp(node[i]->content, VU_IMPORTANT)) {
                    os_strdup(VU_HIGH, parsed_oval->info_cves->severity);
                } else {
                    os_strdup(node[i]->content, parsed_oval->info_cves->severity);
                }
            } else {
                os_strdup("Unknow", parsed_oval->info_cves->severity);
            }
        } else if (!strcmp(node[i]->element, XML_UPDATED)) {
            if (node[i]->attributes) {
                for (j = 0; node[i]->attributes[j]; j++) {
                    if (!strcmp(node[i]->attributes[j], XML_DATE)) {
                        os_strdup(node[i]->values[j], parsed_oval->info_cves->updated);
                    }
                }
            }
        } else if ((dist == DIS_UBUNTU && !strcmp(node[i]->element, XML_PUBLIC_DATE)) ||
                   (dist == DIS_REDHAT && !strcmp(node[i]->element, XML_ISSUED))) {
                       if (dist == DIS_REDHAT) {
                           if (node[i]->attributes) {
                               for (j = 0; node[i]->attributes[j]; j++) {
                                   if (!strcmp(node[i]->attributes[j], XML_DATE)) {
                                       os_strdup(node[i]->values[j], parsed_oval->info_cves->published);
                                   }
                               }
                           }
                       } else {
                           os_strdup(node[i]->content, parsed_oval->info_cves->published);
                       }
        } else if (!strcmp(node[i]->element, XML_OVAL_DEFINITIONS)  ||
                   !strcmp(node[i]->element, XML_DEFINITIONS)       ||
                   !strcmp(node[i]->element, XML_METADATA)          ||
                   !strcmp(node[i]->element, XML_OVAL_DEF_METADATA) ||
                   !strcmp(node[i]->element, XML_TESTS)             ||
                   !strcmp(node[i]->element, XML_STATES)            ||
                   !strcmp(node[i]->element, XML_ADVIDSORY)         ||
                   !strcmp(node[i]->element, XML_DEBIAN)            ||
                   !strcmp(node[i]->element, XML_GENERATOR)         ||
                   !strcmp(node[i]->element, XML_OVAL_REPOSITORY)   ||
                   !strcmp(node[i]->element, XML_OVAL_DEF_OV_REPO)  ||
                   !strcmp(node[i]->element, XML_DATES)             ||
                   !strcmp(node[i]->element, XML_OVAL_DEF_DATES)) {
            if (chld_node = OS_GetElementsbyNode(xml, node[i]), !chld_node) {
                goto invalid_elem;
            } else if (wm_vulnerability_detector_parser(xml, chld_node, parsed_oval, update, condition) == OS_INVALID) {
                retval = OS_INVALID;
                goto end;
            }
        }

        OS_ClearNode(chld_node);
        chld_node = NULL;
    }


end:
    OS_ClearNode(chld_node);
    return retval;

invalid_elem:
    mterror(WM_VULNDETECTOR_LOGTAG, XML_INVELEM, node[i]->element);
    return OS_INVALID;
}

int wm_vulnerability_update_oval(update_node *update) {
    OS_XML xml;
    XML_NODE node = NULL;
    XML_NODE chld_node = NULL;
    char *tmp_file = NULL;
    wm_vulnerability_detector_db parsed_oval;
    const char *OS_VERSION;
    char *path;
    char success = 0;

    memset(&xml, 0, sizeof(xml));
    OS_VERSION = update->dist_tag;

    path = update->path;
    mtdebug2(WM_VULNDETECTOR_LOGTAG, VU_UPDATE_PRE);
    if (tmp_file = wm_vulnerability_detector_preparser(path, update->dist_ref), !tmp_file) {
        goto free_mem;
    }

    mtdebug2(WM_VULNDETECTOR_LOGTAG, VU_UPDATE_PAR);
    if (OS_ReadXML(tmp_file, &xml) < 0) {
        mterror(WM_VULNDETECTOR_LOGTAG, VU_LOAD_CVE_ERROR, OS_VERSION, xml.err);
        goto free_mem;
    }

    if (node = OS_GetElementsbyNode(&xml, NULL), !node) {
        goto free_mem;
    };

    parsed_oval.vulnerabilities = NULL;
    parsed_oval.info_tests = NULL;
    parsed_oval.file_tests = NULL;
    parsed_oval.info_states = NULL;
    parsed_oval.info_cves = NULL;
    parsed_oval.metadata.product_name = NULL;
    parsed_oval.metadata.product_version = NULL;
    parsed_oval.metadata.schema_version = NULL;
    parsed_oval.metadata.timestamp = NULL;
    parsed_oval.patches = NULL;
    os_strdup(OS_VERSION, parsed_oval.OS);

    // Reduces a level of recurrence
    if (chld_node = OS_GetElementsbyNode(&xml, *node), !chld_node) {
        goto free_mem;
    }

    if (wm_vulnerability_detector_parser(&xml, chld_node, &parsed_oval, update, 0) == OS_INVALID) {
        goto free_mem;
    }

    if (wm_vulnerability_detector_check_db()) {
        mterror(WM_VULNDETECTOR_LOGTAG, VU_CHECK_DB_ERROR);
        goto free_mem;
    }

    mtdebug2(WM_VULNDETECTOR_LOGTAG, VU_START_REFRESH_DB, update->dist_ext);

    if (wm_vulnerability_detector_insert(&parsed_oval)) {
        mterror(WM_VULNDETECTOR_LOGTAG, VU_REFRESH_DB_ERROR, OS_VERSION);
        goto free_mem;
    }
    mtdebug2(WM_VULNDETECTOR_LOGTAG, VU_STOP_REFRESH_DB, update->dist_ext);

    success = 1;
free_mem:
    if (tmp_file) {
        free(tmp_file);
    }
    OS_ClearNode(node);
    OS_ClearNode(chld_node);
    OS_ClearXML(&xml);
    remove(CVE_TEMP_FILE);
    remove(CVE_FIT_TEMP_FILE);

    if (success) {
        return 0;
    } else {
        return OS_INVALID;
    }
}

int wm_vulnerability_detector_socketconnect(char *url, in_port_t port) {
	struct sockaddr_in addr, *addr_it;
	int on = 1, sock;
    struct addrinfo hints, *host_info, *hinfo_it;
    char ip_addr[30];

    if(!port) {
        port = DEFAULT_OVAL_PORT;
    }

	*ip_addr = '\0';
	memset(&hints, 0, sizeof hints);
	hints.ai_family = AF_UNSPEC;
	hints.ai_socktype = SOCK_STREAM;
	if (getaddrinfo(url, "http" , &hints , &host_info)) {
        return OS_INVALID;
	}

	for(hinfo_it = host_info; hinfo_it != NULL; hinfo_it = hinfo_it->ai_next) {
		addr_it = (struct sockaddr_in *) hinfo_it->ai_addr;
		if (addr_it->sin_addr.s_addr) {
			strncpy(ip_addr , inet_ntoa(addr_it->sin_addr), sizeof(ip_addr));
            ip_addr[sizeof(ip_addr) - 1] = '\0';
		}
	}

    // https://bugzilla.redhat.com/show_bug.cgi?id=116526
	freeaddrinfo(host_info);

    if (*ip_addr == '\0') {
        return OS_INVALID;
	}

	inet_pton(AF_INET, ip_addr, &addr.sin_addr);
	addr.sin_port = htons(port);
	addr.sin_family = AF_INET;
	sock = socket(PF_INET, SOCK_STREAM, IPPROTO_TCP);

	if(sock < 0 || connect(sock, (struct sockaddr *)&addr, sizeof(struct sockaddr_in)) < 0) {
        mterror(WM_VULNDETECTOR_LOGTAG, "Cannot connect to %s:%i.", url, (int)port);
        close(sock);
        return OS_INVALID;
	}

    setsockopt(sock, IPPROTO_TCP, TCP_NODELAY, (const char *)&on, sizeof(int));
	return sock;
}

int wm_vulnerability_fetch_oval(update_node *update, const char *OS, int *need_update) {
    int sock = 0;
    SSL_CTX *ctx = NULL;
    SSL *ssl = NULL;
    char *found;
    char *timst;
    long int size;
    long int readed;
    long int oval_size;
    long int octet_rem = 0;
    char buffer[VU_SSL_BUFFER];
    char repo_file[OS_SIZE_2048];
    char repo[OS_SIZE_2048];
    char *low_repo;
    int i;
    FILE *fp = NULL;
    char timestamp_found = 0;
    char octet_stream;
    int attemps = 0;
    *need_update = 1;
    unsigned char success = 1;
    in_port_t port = update->port;

    if (update->path) {
        mtdebug1(WM_VULNDETECTOR_LOGTAG, VU_LOCAL_FETCH, update->path);
        return 0;
    }

    if (!update->url) {
        if (!strcmp(update->dist, vu_dist_tag[DIS_UBUNTU])) {
            os_strdup(update->version, low_repo);
            for(i = 0; low_repo[i] != '\0'; i++) {
                low_repo[i] = tolower(low_repo[i]);
            }
            snprintf(repo_file, OS_SIZE_2048, UBUNTU_OVAL, low_repo);
            snprintf(repo, OS_SIZE_2048, "%s", CANONICAL_REPO);
            free(low_repo);
        } else if (!strcmp(update->dist, vu_dist_tag[DIS_DEBIAN])) {
            os_strdup(update->version, low_repo);
            for(i = 0; low_repo[i] != '\0'; i++) {
                low_repo[i] = tolower(low_repo[i]);
            }
            snprintf(repo_file, OS_SIZE_2048, DEBIAN_OVAL, low_repo);
            snprintf(repo, OS_SIZE_2048, "%s", DEBIAN_REPO);
            free(low_repo);
        } else if (!strcmp(update->dist, vu_dist_tag[DIS_REDHAT])) {
            snprintf(repo_file, OS_SIZE_2048, REDHAT_OVAL, update->version);
            snprintf(repo, OS_SIZE_2048, "%s", REDHAT_REPO);
        } else {
            mterror(WM_VULNDETECTOR_LOGTAG, VU_OS_VERSION_ERROR);
            return OS_INVALID;
        }
    } else {
        int offset = 0;
        char *limit;
        if (!strncasecmp(update->url, HTTPS_HEADER, strlen(HTTPS_HEADER))) {
            offset = strlen(HTTPS_HEADER);
        } else if (!strncasecmp(update->url, HTTP_HEADER, strlen(HTTP_HEADER))) {
            offset = strlen(HTTP_HEADER);
        }

        snprintf(repo, OS_SIZE_2048, "%s", update->url + offset);
        if (limit = strchr(repo, '/'), repo) {
            snprintf(repo_file, OS_SIZE_2048, "%s", limit);
            *limit = '\0';
        } else {
            snprintf(repo_file, OS_SIZE_2048, "/");
        }
    }

    snprintf(buffer, VU_SSL_BUFFER, OVAL_REQUEST, repo_file, repo);
    mtdebug1(WM_VULNDETECTOR_LOGTAG, VU_DOWNLOAD, OS);

    if (sock = wm_vulnerability_detector_socketconnect(repo, port), sock < 0) {
        sock = 0;
        success = 0;
        goto free_mem;
    }

    if (ctx = SSL_CTX_new(SSLv23_client_method()), !ctx) {
        mterror(WM_VULNDETECTOR_LOGTAG, VU_SSL_CONTEXT_ERROR);
        success = 0;
        goto free_mem;
    }

    SSL_CTX_set_options(ctx, SSL_MODE_AUTO_RETRY);

    if (ssl = SSL_new(ctx), !ssl) {
        mterror(WM_VULNDETECTOR_LOGTAG, VU_SSL_CREATE_ERROR);
        success = 0;
        goto free_mem;
    }

    if (!SSL_set_fd(ssl, sock)) {
        mterror(WM_VULNDETECTOR_LOGTAG, VU_SSL_LINK_ERROR);
        success = 0;
        goto free_mem;
    }

    if (SSL_connect(ssl) < 1) {
        mterror(WM_VULNDETECTOR_LOGTAG, VU_SSL_CONNECT_ERROR, OS);
        success = 0;
        goto free_mem;
    }

    SSL_write(ssl, buffer, strlen(buffer));
    readed = 0;
    if (fp = fopen(CVE_TEMP_FILE, "w"), !fp) {
        success = 0;
        goto free_mem;
    }

    memset(buffer,0,sizeof(buffer));

    if (size = SSL_read(ssl, buffer, WM_HEADER_SIZE), size < 1) {
        success = 0;
        goto free_mem;
    }

    if (oval_size = wm_read_http_size(buffer), oval_size) {
        octet_stream = 0;
    } else if (found = strstr(buffer, "Content-Type: application/octet-stream"), found){
        octet_stream = 1;
    } else {
        mterror(WM_VULNDETECTOR_LOGTAG, VU_HTTP_HEADER_ERROR);
        success = 0;
        goto free_mem;
    }

    if((found = strstr(buffer, "<?xml version=")) || (found = strstr(buffer, "<oval_definitions"))) {
        // If the first request includes content in addition to headers
        readed = strlen(found);
        fwrite(found, 1, readed, fp);
        timestamp_found = 1;
        goto check_timestamp;
    }

    while ((oval_size != readed || octet_stream) &&
           (size = wm_vulnerability_ssl_request_size(octet_stream, &octet_rem, ssl, oval_size, readed)) > 0 &&
           (size = SSL_read(ssl, buffer, size)) > 0) {
        buffer[size] = '\0';
        readed += size;
        octet_rem -= size;

        if (!timestamp_found) {
check_timestamp:
            if (timst = strstr(buffer, "timestamp>"), timst) {
                int update = 1;
                char stored_timestamp[KEY_SIZE];
                int i;
                sqlite3_stmt *stmt = NULL;
                sqlite3 *db;

                if (sqlite3_open_v2(CVE_DB, &db, SQLITE_OPEN_READWRITE, NULL) != SQLITE_OK) {
                    update = 0;
                } else {
                    if (sqlite3_prepare_v2(db, vu_queries[TIMESTAMP_QUERY], -1, &stmt, NULL) != SQLITE_OK) {
                        success = 0;
                        sqlite3_finalize(stmt);
                        sqlite3_close_v2(db);
                        goto free_mem;
                    }
                    sqlite3_bind_text(stmt, 1, OS, -1, NULL);

                    if (sqlite3_step(stmt) == SQLITE_ROW) {
                        char *close_tag;
                        timst = strstr(timst, ">");
                        timst++;
                        if (close_tag = strstr(timst, "<"), close_tag) {
                            *close_tag = '\0';
                            snprintf(stored_timestamp, KEY_SIZE, "%s", sqlite3_column_text(stmt, 0));

                            for (i = 0; stored_timestamp[i] != '\0'; i++) {
                                 if (stored_timestamp[i] == '-' ||
                                     stored_timestamp[i] == ' ' ||
                                     stored_timestamp[i] == ':' ||
                                     stored_timestamp[i] == 'T') {
                                    continue;
                                 }
                                 if (stored_timestamp[i] < timst[i]) {
                                     update = 0;
                                     break;
                                 }
                            }

                            *close_tag = '<';
                        } else {
                            update = 0;
                            mterror(WM_VULNDETECTOR_LOGTAG, VU_DB_TIMESTAMP_OVAL_ERROR, OS);
                        }
                    } else {
                        update = 0;
                        mtdebug1(WM_VULNDETECTOR_LOGTAG, VU_DB_TIMESTAMP_OVAL, OS);
                    }
                    sqlite3_finalize(stmt);
                }

                sqlite3_close_v2(db);

                if (update) {
                    mtdebug1(WM_VULNDETECTOR_LOGTAG, VU_UPDATE_DATE, OS, stored_timestamp);
                    *need_update = 0;
                    goto free_mem;
                }
            }

            attemps++;
            if (attemps == VU_MAX_TIMESTAMP_ATTEMPS) {
                mterror(WM_VULNDETECTOR_LOGTAG, VU_TIMESTAMP_LABEL_ERROR, VU_MAX_TIMESTAMP_ATTEMPS);
                close(sock);
                success = 0;
                goto free_mem;
            }
            if (!timestamp_found) {
                timestamp_found = 1;
            } else {
                continue;
            }
        }
        fwrite(buffer, 1, size, fp);
        memset(buffer,0,sizeof(buffer));
    }

free_mem:
    CRYPTO_cleanup_all_ex_data();
    if (fp) {
        fclose(fp);
    }
    if (sock >= 0) {
        close(sock);
    }
    if (ssl) {
        SSL_free(ssl);
    }
    if (ctx) {
        SSL_CTX_free(ctx);
    }
    if (success) {
        close(sock);
        return 0;
    } else {
        mterror(WM_VULNDETECTOR_LOGTAG, VU_FETCH_ERROR, OS);
        return OS_INVALID;
    }
}

int wm_vulnerability_run_update(update_node *upd, const char *dist, const char *tag) {
    if (wm_vulnerability_check_update_period(upd)) {
        mtinfo(WM_VULNDETECTOR_LOGTAG, VU_STARTING_UPDATE, tag);
        if (wm_vulnerability_check_update(upd, dist)) {
            return OS_INVALID;
        } else {
            mtdebug1(WM_VULNDETECTOR_LOGTAG, VU_OVA_UPDATED, tag);
            upd->last_update = time(NULL);
        }
    }
    return 0;
}


int wm_vulnerability_detector_updatedb(update_node **updates) {
        // Ubuntu
    if (wm_vulnerability_run_update(updates[CVE_BIONIC],   vu_dist_tag[DIS_BIONIC],   vu_dist_ext[DIS_BIONIC])   ||
        wm_vulnerability_run_update(updates[CVE_XENIAL],   vu_dist_tag[DIS_XENIAL],   vu_dist_ext[DIS_XENIAL])   ||
        wm_vulnerability_run_update(updates[CVE_TRUSTY],   vu_dist_tag[DIS_TRUSTY],   vu_dist_ext[DIS_TRUSTY])   ||
        wm_vulnerability_run_update(updates[CVE_PRECISE],   vu_dist_tag[DIS_PRECISE],  vu_dist_ext[DIS_PRECISE]) ||
        // Debian
        wm_vulnerability_run_update(updates[CVE_STRETCH],  vu_dist_tag[DIS_STRETCH],  vu_dist_ext[DIS_STRETCH])  ||
        wm_vulnerability_run_update(updates[CVE_JESSIE],   vu_dist_tag[DIS_JESSIE],   vu_dist_ext[DIS_JESSIE])   ||
        wm_vulnerability_run_update(updates[CVE_WHEEZY],   vu_dist_tag[DIS_WHEEZY],   vu_dist_ext[DIS_WHEEZY])   ||
        // RedHat
        wm_vulnerability_run_update(updates[CVE_RHEL5],    vu_dist_tag[DIS_RHEL5],    vu_dist_ext[DIS_RHEL5])    ||
        wm_vulnerability_run_update(updates[CVE_RHEL6],    vu_dist_tag[DIS_RHEL6],    vu_dist_ext[DIS_RHEL6])    ||
        wm_vulnerability_run_update(updates[CVE_RHEL7],    vu_dist_tag[DIS_RHEL7],    vu_dist_ext[DIS_RHEL7])) {
        return OS_INVALID;
    }

    return 0;
}

int wm_vulnerability_detector_get_software_info(agent_software *agent, sqlite3 *db, OSHash *agents_triag, unsigned long ignore_time) {
    int sock = 0;
    unsigned int i;
    int size;
    char buffer[OS_MAXSTR];
    char json_str[OS_MAXSTR];
    char scan_id[OS_SIZE_1024];
    int request = VU_SOFTWARE_REQUEST;
    char *found;
    int retval;
    sqlite3_stmt *stmt;
    cJSON *obj = NULL;
    cJSON *package_list = NULL;
    last_scan *scan;
    mtdebug2(WM_VULNDETECTOR_LOGTAG, VU_AGENT_SOFTWARE_REQ, agent->agent_id);

    for (i = 0; i < VU_MAX_WAZUH_DB_ATTEMPS && (sock = OS_ConnectUnixDomain(WDB_LOCAL_SOCK_PATH, SOCK_STREAM, OS_MAXSTR)) < 0; i++) {
        mterror(WM_VULNDETECTOR_LOGTAG, "Unable to connect to socket '%s'. Waiting %d seconds.", WDB_LOCAL_SOCK_PATH, i);
        sleep(i);
    }

    if (i == VU_MAX_WAZUH_DB_ATTEMPS) {
        mterror(WM_VULNDETECTOR_LOGTAG, "Unable to connect to socket '%s'.", WDB_LOCAL_SOCK_PATH);
        return OS_INVALID;
    }

    // Request the ID of the last scan
    size = snprintf(buffer, OS_MAXSTR, vu_queries[VU_SYSC_SCAN_REQUEST], agent->agent_id);
    if (send(sock, buffer, size + 1, 0) < size || (size = recv(sock, buffer, OS_MAXSTR, 0)) < 1) {
        close(sock);
        mterror(WM_VULNDETECTOR_LOGTAG, VU_SYSC_SCAN_REQUEST_ERROR, agent->agent_id);
        return OS_INVALID;
    }

    buffer[size] = '\0';
    if (!strncmp(buffer, "ok", 2)) {
        buffer[0] = buffer[1] = ' ';
        // Check empty answers
        if ((found = strchr(buffer, '[')) && *(++found) != '\0' && *found == ']') {
            mtdebug1(WM_VULNDETECTOR_LOGTAG , VU_NO_SYSC_SCANS, agent->agent_id);
            retval = 2;
            goto end;
        }
        size = snprintf(json_str, OS_MAXSTR, "{\"data\":%s}", buffer);
        json_str[size] = '\0';
    } else {
        retval = OS_INVALID;
        goto end;
    }

    if (obj = cJSON_Parse(json_str), obj && cJSON_IsObject(obj)) {
        cJSON_GetObjectItem(obj, "data");
    } else {
        retval = OS_INVALID;
        goto end;
    }

    size = snprintf(scan_id, OS_SIZE_1024, "%i", (int) cJSON_GetObjectItem(obj, "data")->child->child->valuedouble);
    scan_id[size] = '\0';

    cJSON_Delete(obj);
    obj = NULL;

    // Check to see if the scan has already been reported
    if (scan = OSHash_Get(agents_triag, agent->agent_id), scan) {
            if ((scan->last_scan_time + (time_t) ignore_time) < time(NULL)) {
                scan->last_scan_time = time(NULL);
                request = VU_SOFTWARE_FULL_REQ;
            } else if (!strcmp(scan_id, scan->last_scan_id)) {
                // Nothing to do
                close(sock);
                mtdebug2(WM_VULNDETECTOR_LOGTAG, VU_SYS_CHECKED, agent->agent_id, scan_id);
                return 0;
            } else {
                free(scan->last_scan_id);
                os_strdup(scan_id, scan->last_scan_id);
            }
    } else {
        os_calloc(1, sizeof(last_scan), scan);
        os_strdup(scan_id, scan->last_scan_id);
        scan->last_scan_time = time(NULL);
        OSHash_Add(agents_triag, agent->agent_id, scan);
        request = VU_SOFTWARE_FULL_REQ; // Check all at the first time
    }

    // Request and store packages
    i = 0;
    size = snprintf(buffer, OS_MAXSTR, vu_queries[request], agent->agent_id, scan_id, VU_MAX_PACK_REQ, i);
    if (send(sock, buffer, size + 1, 0) < size) {
        mterror(WM_VULNDETECTOR_LOGTAG, VU_SOFTWARE_REQUEST_ERROR, agent->agent_id);
        close(sock);
        return OS_INVALID;
    }

    while (size = recv(sock, buffer, OS_MAXSTR, 0), size) {
        if (size > 0) {
            if (size < 10) {
                break;
            }
            buffer[size] = '\0';
            if (!strncmp(buffer, "ok", 2)) {
                buffer[0] = buffer[1] = ' ';
                size = snprintf(json_str, OS_MAXSTR, "{\"data\":%s}", buffer);
                json_str[size] = '\0';
            } else {
                retval = OS_INVALID;
                goto end;
            }
            if (obj) {
                cJSON *new_obj;
                cJSON *data;
                if (new_obj = cJSON_Parse(json_str), !new_obj) {
                    retval = OS_INVALID;
                    goto end;
                } else if (!cJSON_IsObject(new_obj)) {
                    free(new_obj);
                    retval = OS_INVALID;
                    goto end;
                }
                data = cJSON_GetObjectItem(new_obj, "data");
                if (data) {
                    cJSON_AddItemToArray(package_list, data->child);
                    free(data->string);
                    free(data);
                }
                free(new_obj);
            } else if (obj = cJSON_Parse(json_str), obj && cJSON_IsObject(obj)) {
                package_list = cJSON_GetObjectItem(obj, "data");
                if (!package_list) {
                    retval = OS_INVALID;
                    goto end;
                }
            } else {
                retval = OS_INVALID;
                goto end;
            }

            i += VU_MAX_PACK_REQ;
            size = snprintf(buffer, OS_MAXSTR, vu_queries[request], agent->agent_id, scan_id, VU_MAX_PACK_REQ, i);
            if (send(sock, buffer, size + 1, 0) < size) {
                mterror(WM_VULNDETECTOR_LOGTAG, VU_SOFTWARE_REQUEST_ERROR, agent->agent_id);
                retval = OS_INVALID;
                goto end;
            }
        } else {
            retval = OS_INVALID;
            goto end;
        }
    }

    // Avoid checking the same packages again
    size = snprintf(buffer, OS_MAXSTR, vu_queries[VU_SYSC_UPDATE_SCAN], agent->agent_id, scan_id);
    if (send(sock, buffer, size + 1, 0) < size) {
        mterror(WM_VULNDETECTOR_LOGTAG, VU_SOFTWARE_REQUEST_ERROR, agent->agent_id);
        retval = OS_INVALID;
        goto end;
    }

    close(sock);
    sock = 0;

    if (package_list) {
        cJSON *name;
        cJSON *version;
        cJSON *architecture;
        sqlite3_exec(db, vu_queries[BEGIN_T], NULL, NULL, NULL);
        for (package_list = package_list->child; package_list; package_list = package_list->next) {
            if (sqlite3_prepare_v2(db, vu_queries[VU_INSERT_AGENTS], -1, &stmt, NULL) != SQLITE_OK) {
                sqlite3_finalize(stmt);
                close(sock);
                return wm_vulnerability_detector_sql_error(db);
            }
            if ((name = cJSON_GetObjectItem(package_list, "name")) &&
                (version = cJSON_GetObjectItem(package_list, "version")) &&
                (architecture = cJSON_GetObjectItem(package_list, "architecture"))) {

                sqlite3_bind_text(stmt, 1, agent->agent_id, -1, NULL);
                sqlite3_bind_text(stmt, 2, name->valuestring, -1, NULL);
                sqlite3_bind_text(stmt, 3, version->valuestring, -1, NULL);
                sqlite3_bind_text(stmt, 4, architecture->valuestring, -1, NULL);

                if (wm_vulnerability_detector_step(stmt) != SQLITE_DONE) {
                    sqlite3_finalize(stmt);
                    close(sock);
                    return wm_vulnerability_detector_sql_error(db);
                }
            }

            sqlite3_finalize(stmt);
        }
        sqlite3_exec(db, vu_queries[END_T], NULL, NULL, NULL);
        agent->info = 1;
    } else {
        mtdebug1(WM_VULNDETECTOR_LOGTAG, VU_NO_SOFTWARE, agent->agent_id);
    }

    retval = 0;
end:
    if (obj) {
        cJSON_Delete(obj);
    }
    if (sock) {
        close(sock);
    }
    return retval;
}

void * wm_vulnerability_detector_main(wm_vulnerability_detector_t * vulnerability_detector) {
    unsigned long time_sleep = 0;
    wm_vulnerability_detector_flags *flags = &vulnerability_detector->flags;
    update_node **updates = vulnerability_detector->updates;
    int i;

    if (!flags->enabled) {
        mtdebug1(WM_VULNDETECTOR_LOGTAG, "Module disabled. Exiting...");
        pthread_exit(NULL);
    }

    for (i = 0; vulnerability_detector->queue_fd = StartMQ(DEFAULTQPATH, WRITE), vulnerability_detector->queue_fd < 0 && i < WM_MAX_ATTEMPTS; i++) {
        sleep(WM_MAX_WAIT);
    }

    if (i == WM_MAX_ATTEMPTS) {
        mterror(WM_VULNDETECTOR_LOGTAG, "Can't connect to queue.");
        pthread_exit(NULL);
    }

    vu_queue = &vulnerability_detector->queue_fd;

    SSL_library_init();
    SSL_load_error_strings();
    OpenSSL_add_all_algorithms();


    for (i = 0; SSL_library_init() < 0 && i < WM_MAX_ATTEMPTS; i++) {
        sleep(WM_MAX_WAIT);
    }

    if (i == WM_MAX_ATTEMPTS) {
        mterror(WM_VULNDETECTOR_LOGTAG, VU_SSL_LIBRARY_ERROR);
        pthread_exit(NULL);
    }

    if (flags->run_on_start) {
        vulnerability_detector->last_detection = 0;
        for (i = 0; i < OS_SUPP_SIZE; i++) {
            if (updates[i]) {
                updates[i]->last_update = 0;
            }
        }
    } else {
        vulnerability_detector->last_detection = time(NULL);
        for (i = 0; i < OS_SUPP_SIZE; i++) {
            if (updates[i]) {
                updates[i]->last_update = time(NULL);
            }
        }
    }

    if (vulnerability_detector->agents_triag = OSHash_Create(), !vulnerability_detector->agents_triag) {
        mterror(WM_VULNDETECTOR_LOGTAG, VU_CREATE_HASH_ERRO);
        pthread_exit(NULL);
    }

    while (1) {
        // Update CVE databases
        if (flags->u_flags.update &&
            wm_vulnerability_detector_updatedb(vulnerability_detector->updates)) {
                mterror(WM_VULNDETECTOR_LOGTAG, VU_OVAL_UPDATE_ERROR);
        }

        if ((vulnerability_detector->last_detection + (time_t) vulnerability_detector->detection_interval) < time(NULL)) {
            mtinfo(WM_VULNDETECTOR_LOGTAG, VU_START_SCAN);

            if (wm_vunlnerability_detector_set_agents_info(&vulnerability_detector->agents_software, updates)) {
                mterror(WM_VULNDETECTOR_LOGTAG, VU_NO_AGENT_ERROR);
            } else {
                if (wm_vulnerability_detector_check_agent_vulnerabilities(vulnerability_detector->agents_software, vulnerability_detector->agents_triag, vulnerability_detector->ignore_time)) {
                    mterror(WM_VULNDETECTOR_LOGTAG, VU_AG_CHECK_ERR);
                } else {
                    mtinfo(WM_VULNDETECTOR_LOGTAG, VU_END_SCAN);
                }
                agent_software *agent;
                for (agent = vulnerability_detector->agents_software; agent;) {
                    agent_software *agent_aux = agent->next;
                    free(agent->agent_id);
                    free(agent->agent_name);
                    free(agent->agent_ip);
                    free(agent);

                    if (agent_aux) {
                        agent = agent_aux;
                    } else {
                        break;
                    }
                }
                vulnerability_detector->agents_software = NULL;
            }

            vulnerability_detector->last_detection = time(NULL);
        }

        time_t t_now = time(NULL);
        time_sleep = (vulnerability_detector->last_detection + vulnerability_detector->detection_interval) - t_now;
        for (i = 0; i < OS_SUPP_SIZE; i++) {
            if (updates[i]) {
                unsigned long t_diff = (updates[i]->last_update + updates[i]->interval) - t_now;
                if (t_diff < time_sleep) {
                    time_sleep = t_diff;
                }
            }
        }

        sleep(time_sleep);
    }

}

int wm_vunlnerability_detector_set_agents_info(agent_software **agents_software, update_node **updates) {
    agent_software *agents = NULL;
    agent_software *f_agent = NULL;
    char global_db[OS_FLSIZE + 1];
    sqlite3 *db;
    sqlite3_stmt *stmt;
    int dist_error;
    char *id;
    char *name;
    char *ip;
    char *os_name;
    char *os_version;
    const char *agent_os;
    distribution agent_dist;

    snprintf(global_db, OS_FLSIZE, "%s%s/%s", isChroot() ? "/" : "", WDB_DIR, WDB_GLOB_NAME);

    if (sqlite3_open_v2(global_db, &db, SQLITE_OPEN_READONLY, NULL) != SQLITE_OK) {
        mterror(WM_VULNDETECTOR_LOGTAG, VU_GLOBALDB_OPEN_ERROR);
        return wm_vulnerability_detector_sql_error(db);
    }

    // Extracts the operating system of the agents
    if (sqlite3_prepare_v2(db, vu_queries[VU_GLOBALDB_REQUEST], -1, &stmt, NULL) != SQLITE_OK) {
        sqlite3_finalize(stmt);
        return wm_vulnerability_detector_sql_error(db);
    }

    while (sqlite3_step(stmt) == SQLITE_ROW) {
        dist_error = -1;
        os_name = (char *) sqlite3_column_text(stmt, 0);
        os_version = (char *) sqlite3_column_text(stmt,1);
        name = (char *) sqlite3_column_text(stmt, 2);

        if (!os_name) {
            // The agent has never connected
            continue;
        }

        if (strcasestr(os_name, vu_dist_ext[DIS_UBUNTU])) {
            if (strstr(os_version, "18")) {
                agent_os = vu_dist_tag[DIS_BIONIC];
            } else if (strstr(os_version, "16")) {
                agent_os = vu_dist_tag[DIS_XENIAL];
            } else if (strstr(os_version, "14")) {
                agent_os = vu_dist_tag[DIS_TRUSTY];
            } else if (strstr(os_version, "12")) {
                agent_os = vu_dist_tag[DIS_PRECISE];
            } else {
                dist_error = DIS_UBUNTU;
            }
<<<<<<< HEAD
            agent_dist = DIS_UBUNTU;
        } else if (strcasestr(os_name, vu_dist_ext[DIS_DEBIAN])) {
            if (strstr(os_version, "7")) {
                agent_os = vu_dist_tag[DIS_WHEEZY];
            } else if (strstr(os_version, "8")) {
                agent_os = vu_dist_tag[DIS_JESSIE];
            } else if (strstr(os_version, "9")) {
                agent_os = vu_dist_tag[DIS_STRETCH];
            } else {
                dist_error = DIS_DEBIAN;
            }
            agent_dist = DIS_DEBIAN;
        } else if (strcasestr(os_name, vu_dist_ext[DIS_REDHAT])) {
            if (strstr(os_version, "7")) {
                agent_os = vu_dist_tag[DIS_RHEL7];
            } else if (strstr(os_version, "6")) {
                agent_os = vu_dist_tag[DIS_RHEL6];
            } else if (strstr(os_version, "5")) {
                agent_os = vu_dist_tag[DIS_RHEL5];
            } else {
                dist_error = DIS_REDHAT;
            }
            agent_dist = DIS_REDHAT;
        } else if (strcasestr(os_name, vu_dist_ext[DIS_CENTOS])) {
            if (strstr(os_version, "7")) {
                agent_os = vu_dist_tag[DIS_RHEL7];
            } else if (strstr(os_version, "6")) {
                agent_os = vu_dist_tag[DIS_RHEL6];
            } else if (strstr(os_version, "5")) {
                agent_os = vu_dist_tag[DIS_RHEL5];
            } else {
                dist_error = DIS_CENTOS;
=======
        } else {
            if (manager_found) {
                strncpy(m_uname, uname_p, OS_MAXSTR -1);
                m_uname[OS_MAXSTR - 1] = '\0';
            } else {
                struct stat file_status;
                char skip = 0;

                if (stat(agent_info, &file_status) < 0) {
                    skip = 1;
                }

                if (file_status.st_mtime < (time(0) - DISCON_TIME)) {
                    mtdebug1(WM_VULNDETECTOR_LOGTAG, VU_AG_DISC, agents->agent_name);
                    skip = 1;
                }

                if (skip) {
                    if (agents = skip_agent(agents, agents_software), !agents) {
                        break;
                    } else {
                        continue;
                    }
                }
>>>>>>> 89892424
            }
            agent_dist = DIS_REDHAT;
        } else {
            // Operating system not supported in any of its versions
            dist_error = -2;
        }

        if (dist_error != -1) {
            // Check if the agent OS can be matched with a OVAL
            if (agent_os = wm_vulnerability_set_oval(os_name, os_version, updates, &agent_dist), !agent_os) {
                if (dist_error == -2) {
                    mtdebug1(WM_VULNDETECTOR_LOGTAG, VU_AGENT_UNSOPPORTED, name);
                    continue;
                } else {
                    mtdebug1(WM_VULNDETECTOR_LOGTAG, VU_UNS_OS_VERSION, vu_dist_ext[dist_error], name);
                    continue;
                }
            }
        }

        id = (char *) sqlite3_column_text(stmt, 3);
        ip = (char *) sqlite3_column_text(stmt, 4);

        if (agents) {
            os_malloc(sizeof(agent_software), agents->next);
            agents->next->prev = agents;
            agents = agents->next;
        } else {
            os_malloc(sizeof(agent_software), agents);
            agents->prev = NULL;
            f_agent = agents;
        }

        os_strdup(id, agents->agent_id);
        if (ip) {
            os_strdup(ip, agents->agent_ip);
        } else {
            os_strdup("local", agents->agent_ip);
        }
        os_strdup(name, agents->agent_name);
        os_strdup(agent_os, agents->OS);
        agents->dist = agent_dist;
        agents->info = 0;
        agents->next = NULL;
    }
    sqlite3_finalize(stmt);
    *agents_software = f_agent;
    sqlite3_close_v2(db);
    return 0;
}

void wm_vulnerability_detector_destroy(wm_vulnerability_detector_t * vulnerability_detector) {
    agent_software *agent;
    update_node **update;
    int i, j;

    if (vulnerability_detector->agents_triag) {
        OSHash_Free(vulnerability_detector->agents_triag);
    }

    for (i = 0, update = vulnerability_detector->updates; i < OS_SUPP_SIZE; i++) {
        if (update[i]) {
            free(update[i]->dist);
            free(update[i]->version);
            free(update[i]->url);
            free(update[i]->path);
            if (update[i]->allowed_OS_list) {
                for (j = 0; update[i]->allowed_OS_list[j]; j++) {
                    free(update[i]->allowed_OS_list[j]);
                }
                free(update[i]->allowed_OS_list);
            }
            free(update[i]);
        }
    }

    for (agent = vulnerability_detector->agents_software; agent;) {
        agent_software *agent_aux = agent->next;
        free(agent->agent_id);
        free(agent->agent_name);
        free(agent->agent_ip);
        free(agent);

        if (agent_aux) {
            agent = agent_aux;
        } else {
            break;
        }
    }
    free(vulnerability_detector);
}

#endif<|MERGE_RESOLUTION|>--- conflicted
+++ resolved
@@ -2527,7 +2527,6 @@
             } else {
                 dist_error = DIS_UBUNTU;
             }
-<<<<<<< HEAD
             agent_dist = DIS_UBUNTU;
         } else if (strcasestr(os_name, vu_dist_ext[DIS_DEBIAN])) {
             if (strstr(os_version, "7")) {
@@ -2560,32 +2559,6 @@
                 agent_os = vu_dist_tag[DIS_RHEL5];
             } else {
                 dist_error = DIS_CENTOS;
-=======
-        } else {
-            if (manager_found) {
-                strncpy(m_uname, uname_p, OS_MAXSTR -1);
-                m_uname[OS_MAXSTR - 1] = '\0';
-            } else {
-                struct stat file_status;
-                char skip = 0;
-
-                if (stat(agent_info, &file_status) < 0) {
-                    skip = 1;
-                }
-
-                if (file_status.st_mtime < (time(0) - DISCON_TIME)) {
-                    mtdebug1(WM_VULNDETECTOR_LOGTAG, VU_AG_DISC, agents->agent_name);
-                    skip = 1;
-                }
-
-                if (skip) {
-                    if (agents = skip_agent(agents, agents_software), !agents) {
-                        break;
-                    } else {
-                        continue;
-                    }
-                }
->>>>>>> 89892424
             }
             agent_dist = DIS_REDHAT;
         } else {
