--- conflicted
+++ resolved
@@ -300,7 +300,6 @@
     EXPECT_NE(0, dbsync_sync_row(handle, jsInputNoTable.get(), callbackData));
 }
 
-<<<<<<< HEAD
 TEST_F(DBSyncTest, selectRowsDataAllNoFilter)
 {
     CallbackMock wrapper;
@@ -380,15 +379,10 @@
 {
     CallbackMock wrapper;
 
-=======
-TEST_F(DBSyncTest, deleteSingleAndComposedData)
-{
->>>>>>> d950cb6d
-    const auto sql{ "CREATE TABLE processes(`pid` BIGINT, `name` TEXT, `tid` BIGINT, PRIMARY KEY (`pid`)) WITHOUT ROWID;"};
-    const auto handle { dbsync_create(HostType::AGENT, DbEngineType::SQLITE3, DATABASE_TEMP, sql) };
-    ASSERT_NE(nullptr, handle);
-
-<<<<<<< HEAD
+    const auto sql{ "CREATE TABLE processes(`pid` BIGINT, `name` TEXT, `tid` BIGINT, PRIMARY KEY (`pid`)) WITHOUT ROWID;"};
+    const auto handle { dbsync_create(HostType::AGENT, DbEngineType::SQLITE3, DATABASE_TEMP, sql) };
+    ASSERT_NE(nullptr, handle);
+
     const auto selectData
     {
         R"({"table":"processes",
@@ -638,7 +632,14 @@
 
     EXPECT_EQ(0, dbsync_insert_data(handle, jsInsert.get()));
     EXPECT_EQ(0, dbsync_select_rows(handle, jsSelectData.get(), callbackData));
-=======
+}
+
+TEST_F(DBSyncTest, deleteSingleAndComposedData)
+{
+    const auto sql{ "CREATE TABLE processes(`pid` BIGINT, `name` TEXT, `tid` BIGINT, PRIMARY KEY (`pid`)) WITHOUT ROWID;"};
+    const auto handle { dbsync_create(HostType::AGENT, DbEngineType::SQLITE3, DATABASE_TEMP, sql) };
+    ASSERT_NE(nullptr, handle);
+
     CallbackMock wrapper;
     EXPECT_CALL(wrapper, callbackMock(INSERTED,
                 nlohmann::json::parse(R"([{"pid":4,"name":"System", "tid":100},
@@ -669,5 +670,4 @@
     EXPECT_EQ(0, dbsync_delete_rows(handle, jsSingleDeletion.get()));
     EXPECT_EQ(0, dbsync_delete_rows(handle, jsComposedDeletion.get()));
     EXPECT_EQ(0, dbsync_delete_rows(handle, jsUnexistentDeletion.get()));
->>>>>>> d950cb6d
 }