--- conflicted
+++ resolved
@@ -44,14 +44,8 @@
 
         virtual void deleteRowsByStatusField(const nlohmann::json& tableNames) = 0;
 
-<<<<<<< HEAD
-=======
         virtual void returnRowsMarkedForDelete(const nlohmann::json& tableNames, 
                                                const DbSync::ResultCallback callback) = 0;
-
-        virtual ~IDbEngine() = default;
-
->>>>>>> 3364741b
     protected:
         IDbEngine() = default;
     };
