/* @(#) $Id: ./src/os_net/os_net.h, 2011/09/08 dcid Exp $
 */

/* Copyright (C) 2009 Trend Micro Inc.
 * All rights reserved.
 *
 * This program is a free software; you can redistribute it
 * and/or modify it under the terms of the GNU General Public
 * License (version 2) as published by the FSF - Free Software
 * Foundation
 */

/* OS_net Library.
 * APIs for many network operations.
 */

#include "headers/shared.h"
#ifdef WIN32
#ifndef AI_ADDRCONFIG
#define AI_ADDRCONFIG   0x0400
#endif
#ifndef AI_V4MAPPED
#define AI_V4MAPPED     0x0800
#endif
typedef unsigned short int sa_family_t;
#endif /* WIN32 */

#ifndef __OS_NET_H

#define __OS_NET_H


/* OS_Bindport*
 * Bind a specific port (protocol and a ip).
 * If the IP is not set, it is going to use ADDR_ANY
 * Return the socket.
 */
int OS_Bindporttcp(char *_port, char *_ip);
int OS_Bindportudp(char *_port, char *_ip);

/* OS_BindUnixDomain
 * Bind to a specific file, using the "mode" permissions in
 * a Unix Domain socket.
 */
int OS_BindUnixDomain(char * path, int mode, int max_msg_size);
int OS_ConnectUnixDomain(char * path, int max_msg_size);
int OS_getsocketsize(int ossock);


/* OS_Connect
 * Connect to a TCP/UDP socket
 */
int OS_ConnectTCP(char *_port, char *_ip);
int OS_ConnectUDP(char *_port, char *_ip);

/* OS_RecvUDP
 * Receive a UDP packet. Return NULL if failed
 */
char *OS_RecvUDP(int socket, int sizet);
int OS_RecvConnUDP(int socket, char *buffer, int buffer_size);


/* OS_RecvUnix
 * Receive a message via a Unix socket
 */
int OS_RecvUnix(int socket, int sizet, char *ret);


/* OS_RecvTCP
 * Receive a TCP packet
 */
int OS_AcceptTCP(int socket, char *srcip, int addrsize);
char *OS_RecvTCP(int socket, int sizet);
int OS_RecvTCPBuffer(int socket, char *buffer, int sizet);


/* OS_SendTCP
 * Send a TCP/UDP/UnixSocket packet (in a open socket)
 */
int OS_SendTCP(int socket, char *msg);
int OS_SendTCPbySize(int socket, int size, char *msg);

int OS_SendUnix(int socket, char * msg, int size);

int OS_SendUDP(int socket, char *msg);
int OS_SendUDPbySize(int socket, int size, char *msg);


/* OS_GetHost
 * Calls getaddrinfo
 */
char *OS_GetHost(char *host, int attempts);

<<<<<<< HEAD

/* satop 
 * Convert a sockaddr to a printable address.
 */
int satop(struct sockaddr *sa, char *dst, socklen_t size);
=======
/**
 * Close a network socket.
 * @param socket the socket to close
 * @return 0 on success, else -1 or SOCKET_ERROR
 */
int OS_CloseSocket(int socket);
>>>>>>> 83e43787

#endif

/* EOF */<|MERGE_RESOLUTION|>--- conflicted
+++ resolved
@@ -91,20 +91,19 @@
  */
 char *OS_GetHost(char *host, int attempts);
 
-<<<<<<< HEAD
 
 /* satop 
  * Convert a sockaddr to a printable address.
  */
 int satop(struct sockaddr *sa, char *dst, socklen_t size);
-=======
+
+
 /**
  * Close a network socket.
  * @param socket the socket to close
  * @return 0 on success, else -1 or SOCKET_ERROR
  */
 int OS_CloseSocket(int socket);
->>>>>>> 83e43787
 
 #endif
 
