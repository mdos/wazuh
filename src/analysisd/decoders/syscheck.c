/* Copyright (C) 2015-2019, Wazuh Inc.
 * Copyright (C) 2009 Trend Micro Inc.
 * All right reserved.
 *
 * This program is free software; you can redistribute it
 * and/or modify it under the terms of the GNU General Public
 * License (version 2) as published by the FSF - Free Software
 * Foundation
 */

/* Syscheck decoder */

#include "eventinfo.h"
#include "os_regex/os_regex.h"
#include "config.h"
#include "alerts/alerts.h"
#include "decoder.h"
#include "syscheck_op.h"
#include "wazuh_modules/wmodules.h"
#include "os_net/os_net.h"
#include "wazuhdb_op.h"

// Add events into sqlite DB for FIM
static int fim_db_search (char *f_name, char *c_sum, char *w_sum, Eventinfo *lf, _sdb *sdb);

// Build FIM alert
static int fim_alert (char *f_name, sk_sum_t *oldsum, sk_sum_t *newsum, Eventinfo *lf, _sdb *localsdb);
// Build fileds whodata alert
static void InsertWhodata (const sk_sum_t * sum, _sdb *localsdb);
// Compare the first common fields between sum strings
static int SumCompare (const char *s1, const char *s2);
// Check for exceed num of changes
static int fim_check_changes (int saved_frequency, long saved_time, Eventinfo *lf);
// Send control message to wazuhdb
static int fim_control_msg (char *key, time_t value, Eventinfo *lf, _sdb *sdb);
//Update field date at last event generated
int fim_update_date (char *file, Eventinfo *lf, _sdb *sdb);
// Clean for old entries
int fim_database_clean (Eventinfo *lf, _sdb *sdb);
// Clean sdb memory
void sdb_clean(_sdb *localsdb);
// Get timestamp for last scan from wazuhdb
int fim_get_scantime (long *ts, Eventinfo *lf, _sdb *sdb);

// Process fim alert
static int fim_process_alert(_sdb *sdb, Eventinfo *lf, cJSON *event);

// Generate fim alert
static int fim_generate_alert(Eventinfo *lf, char *mode, char *event_type,
        time_t event_time, cJSON *attributes, cJSON *old_attributes, cJSON *audit);

// Send save query to Wazuh DB
static void fim_send_db_save(_sdb * sdb, const char * agent_id, cJSON * data);

// Send delete query to Wazuh DB
void fim_send_db_delete(_sdb * sdb, const char * agent_id, const char * path);

// Send a query to Wazuh DB
void fim_send_db_query(int * sock, const char * query);

// Build change comment
static void fim_generate_comment(char * str, long size, const char * format, const char * a1, const char * a2);

// Process scan info event
static void fim_process_scan_info(_sdb * sdb, const char * agent_id, fim_scan_event event, cJSON * data);

// Mutexes
static pthread_mutex_t control_msg_mutex = PTHREAD_MUTEX_INITIALIZER;


// Initialize the necessary information to process the syscheck information
int fim_init(void) {
    //Create hash table for agent information
    fim_agentinfo = OSHash_Create();
    if (fim_agentinfo == NULL) return 0;
    return 1;
}

// Initialize the necessary information to process the syscheck information
void sdb_init(_sdb *localsdb, OSDecoderInfo *fim_decoder) {
    localsdb->db_err = 0;
    localsdb->socket = -1;

    sdb_clean(localsdb);

    // Create decoder
    fim_decoder->id = getDecoderfromlist(SYSCHECK_MOD);
    fim_decoder->name = SYSCHECK_MOD;
    fim_decoder->type = OSSEC_RL;
    fim_decoder->fts = 0;

    os_calloc(Config.decoder_order_size, sizeof(char *), fim_decoder->fields);
    fim_decoder->fields[FIM_FILE] = "file";
    fim_decoder->fields[FIM_SIZE] = "size";
    fim_decoder->fields[FIM_PERM] = "perm";
    fim_decoder->fields[FIM_UID] = "uid";
    fim_decoder->fields[FIM_GID] = "gid";
    fim_decoder->fields[FIM_MD5] = "md5";
    fim_decoder->fields[FIM_SHA1] = "sha1";
    fim_decoder->fields[FIM_UNAME] = "uname";
    fim_decoder->fields[FIM_GNAME] = "gname";
    fim_decoder->fields[FIM_MTIME] = "mtime";
    fim_decoder->fields[FIM_INODE] = "inode";
    fim_decoder->fields[FIM_SHA256] = "sha256";
    fim_decoder->fields[FIM_DIFF] = "changed_content";
    fim_decoder->fields[FIM_ATTRS] = "win_attributes";
    fim_decoder->fields[FIM_CHFIELDS] = "changed_fields";
    fim_decoder->fields[FIM_TAG] = "tag";
    fim_decoder->fields[FIM_SYM_PATH] = "symbolic_path";

    fim_decoder->fields[FIM_USER_ID] = "user_id";
    fim_decoder->fields[FIM_USER_NAME] = "user_name";
    fim_decoder->fields[FIM_GROUP_ID] = "group_id";
    fim_decoder->fields[FIM_GROUP_NAME] = "group_name";
    fim_decoder->fields[FIM_PROC_NAME] = "process_name";
    fim_decoder->fields[FIM_AUDIT_ID] = "audit_uid";
    fim_decoder->fields[FIM_AUDIT_NAME] = "audit_name";
    fim_decoder->fields[FIM_EFFECTIVE_UID] = "effective_uid";
    fim_decoder->fields[FIM_EFFECTIVE_NAME] = "effective_name";
    fim_decoder->fields[FIM_PPID] = "ppid";
    fim_decoder->fields[FIM_PROC_ID] = "process_id";
}

// Initialize the necessary information to process the syscheck information
void sdb_clean(_sdb *localsdb) {
    *localsdb->comment = '\0';
    *localsdb->size = '\0';
    *localsdb->perm = '\0';
    *localsdb->attrs = '\0';
    *localsdb->sym_path = '\0';
    *localsdb->owner = '\0';
    *localsdb->gowner = '\0';
    *localsdb->md5 = '\0';
    *localsdb->sha1 = '\0';
    *localsdb->sha256 = '\0';
    *localsdb->mtime = '\0';
    *localsdb->inode = '\0';

    // Whodata fields
    *localsdb->user_id = '\0';
    *localsdb->user_name = '\0';
    *localsdb->group_id = '\0';
    *localsdb->group_name = '\0';
    *localsdb->process_name = '\0';
    *localsdb->audit_uid = '\0';
    *localsdb->audit_name = '\0';
    *localsdb->effective_uid = '\0';
    *localsdb->effective_name = '\0';
    *localsdb->ppid = '\0';
    *localsdb->process_id = '\0';
}

/* Special decoder for syscheck
 * Not using the default decoding lib for simplicity
 * and to be less resource intensive
 */
int DecodeSyscheck(Eventinfo *lf, _sdb *sdb)
{
    char *c_sum;
    char *w_sum = NULL;
    char *f_name;

    /* Every syscheck message must be in the following format (OSSEC - Wazuh v3.10):
     * 'checksum' 'filename'
     * or
     * 'checksum'!'extradata' 'filename'
     * or
     *                                             |v2.1       |v3.4  |v3.4         |v3.6  |v3.9               |v1.0
     *                                             |->         |->    |->           |->   |->                  |->
     * "size:permision:uid:gid:md5:sha1:uname:gname:mtime:inode:sha256!w:h:o:d:a:t:a:tags:symbolic_path:silent filename\nreportdiff"
     *  ^^^^^^^^^^^^^^^^^^^^^^^^^^^checksum^^^^^^^^^^^^^^^^^^^^^^^^^^^!^^^^^^^^^^^^^^extradata^^^^^^^^^^^^^^^^ filename\n^^^diff^^^
     */

    sdb_clean(sdb);

    f_name = wstr_chr(lf->log, ' ');
    if (f_name == NULL) {
        mdebug2("Scan's control message agent '%s': '%s'", lf->log, lf->agent_id);
        switch (fim_control_msg(lf->log, lf->time.tv_sec, lf, sdb)) {
        case -2:
        case -1:
            return (-1);
        case 0:
            merror(FIM_INVALID_MESSAGE);
            return (-1);
        default:
            return(0);
        }
    }

    // Zero to get the check sum
    *f_name = '\0';
    f_name++;

    //Change in Windows paths all slashes for backslashes for compatibility agent<3.4 with manager>=3.4
    normalize_path(f_name);

    // Get diff
    lf->data = strchr(f_name, '\n');
    if (lf->data) {
        *(lf->data++) = '\0';
        os_strdup(lf->data, lf->diff);
        os_strdup(lf->data, lf->fields[FIM_DIFF].value);
    }

    // Checksum is at the beginning of the log
    c_sum = lf->log;

    // Get w_sum
    if (w_sum = wstr_chr(c_sum, '!'), w_sum) {
        *(w_sum++) = '\0';
    }

    // Search for file changes
    return (fim_db_search(f_name, c_sum, w_sum, lf, sdb));
}


int fim_db_search(char *f_name, char *c_sum, char *w_sum, Eventinfo *lf, _sdb *sdb) {
    int decode_newsum = 0;
    int db_result = 0;
    int changes = 0;
    int i = 0;
    char *ttype[OS_SIZE_128];
    char *wazuhdb_query = NULL;
    char *new_check_sum = NULL;
    char *old_check_sum = NULL;
    char *response = NULL;
    char *check_sum = NULL;
    char *sym_path = NULL;
    sk_sum_t oldsum = { .size = NULL };
    sk_sum_t newsum = { .size = NULL };
    time_t *end_first_scan = NULL;
    time_t end_scan = 0;

    memset(&oldsum, 0, sizeof(sk_sum_t));
    memset(&newsum, 0, sizeof(sk_sum_t));

    os_calloc(OS_SIZE_6144 + 1, sizeof(char), wazuhdb_query);
    os_strdup(c_sum, new_check_sum);

    snprintf(wazuhdb_query, OS_SIZE_6144, "agent %s syscheck load %s", lf->agent_id, f_name);

    os_calloc(OS_SIZE_6144, sizeof(char), response);
    db_result = wdbc_query_ex(&sdb->socket, wazuhdb_query, response, OS_SIZE_6144);

    // Fail trying load info from DDBB

    switch (db_result) {
    case -2:
        merror("FIM decoder: Bad load query: '%s'.", wazuhdb_query);
        // Fallthrough
    case -1:
        os_free(lf->data);
        goto exit_fail;
    }

    if(check_sum = wstr_chr(response, ' '), !check_sum) {
        merror("FIM decoder: Bad response: '%s' '%s'.", wazuhdb_query, response);
        goto exit_fail;
    }
    *(check_sum++) = '\0';

    //extract changes and date_alert fields only available from wazuh_db
    if(sk_decode_extradata(&oldsum, check_sum) > 0) {
        merror("at fim_db_search(): Error decoding agent: '%s' extradata '%s' from '%s'", lf->agent_id, check_sum, f_name);
    }

    os_strdup(check_sum, old_check_sum);
    mdebug2("Agent '%s' File '%s'", lf->agent_id, f_name);
    mdebug2("Agent '%s' Old checksum '%s'", lf->agent_id, old_check_sum);
    mdebug2("Agent '%s' New checksum '%s'", lf->agent_id, new_check_sum);

    // Checksum match, we can just return and keep going
    if (SumCompare(old_check_sum, new_check_sum) == 0) {
        mdebug1("Agent '%s' Alert discarded '%s' same check_sum", lf->agent_id, f_name);
        fim_update_date (f_name, lf, sdb);
        goto exit_ok;
    }

    if (decode_newsum = sk_decode_sum(&newsum, c_sum, w_sum), decode_newsum != -1) {
        InsertWhodata(&newsum, sdb);
    }

    wazuhdb_query[0] = '\0';
    switch (decode_newsum) {
        case 1: // File deleted
            lf->event_type = FIM_DELETED;

            if(!*old_check_sum){
                mdebug2("Agent '%s' Alert already reported (double delete alert)", lf->agent_id);
                goto exit_ok;
            }

            snprintf(wazuhdb_query, OS_SIZE_6144, "agent %s syscheck delete %s",
                    lf->agent_id,
                    f_name
            );

            db_result = wdbc_query_ex(&sdb->socket, wazuhdb_query, response, OS_SIZE_6144);

            switch (db_result) {
            case -2:
                merror("FIM decoder: Bad delete query: '%s'.", wazuhdb_query);
                // Fallthrough
            case -1:
                goto exit_fail;
            }

            mdebug2("Agent '%s' File %s deleted from FIM DDBB", lf->agent_id, f_name);

            break;
        case 0:
            if (*old_check_sum) {
                // File modified
                lf->event_type = FIM_MODIFIED;
                changes = fim_check_changes(oldsum.changes, oldsum.date_alert, lf);
                sk_decode_sum(&oldsum, old_check_sum, NULL);

                // Alert discarded, frequency exceeded
                if (changes == -1) {
                    mdebug1("Agent '%s' Alert discarded '%s' frequency exceeded", lf->agent_id, f_name);
                    goto exit_ok;
                }
            } else {
                // File added
                lf->event_type = FIM_ADDED;
            }

            if (strstr(lf->location, "syscheck-registry")) {
                *ttype = "registry";
            } else {
                *ttype = "file";
            }

            if (newsum.symbolic_path) {
                sym_path = escape_syscheck_field(newsum.symbolic_path);
            }

            snprintf(wazuhdb_query, OS_SIZE_6144, "agent %s syscheck save %s %s!%d:%ld:%s %s",
                    lf->agent_id,
                    *ttype,
                    new_check_sum,
                    changes,
                    lf->time.tv_sec,
                    sym_path ? sym_path : "",
                    f_name
            );
            os_free(sym_path);
            db_result = wdbc_query_ex(&sdb->socket, wazuhdb_query, response, OS_SIZE_6144);

            switch (db_result) {
            case -2:
                merror("FIM decoder: Bad save/update query: '%s'.", wazuhdb_query);
                // Fallthrough
            case -1:
                goto exit_fail;
            }

            mdebug2("Agent '%s' File %s saved/updated in FIM DDBB", lf->agent_id, f_name);

            if(end_first_scan = (time_t*)OSHash_Get_ex(fim_agentinfo, lf->agent_id), end_first_scan == NULL) {
                fim_get_scantime(&end_scan, lf, sdb);
                os_calloc(1, sizeof(time_t), end_first_scan);
                *end_first_scan = end_scan;
                int res;
                if(res = OSHash_Add_ex(fim_agentinfo, lf->agent_id, end_first_scan), res != 2) {
                    os_free(end_first_scan);
                    if(res == 0) {
                        merror("Unable to add scan_info to hash table for agent: %s", lf->agent_id);
                    }
                }
            } else {
                end_scan = *end_first_scan;
            }

            if(lf->event_type == FIM_ADDED) {
                if(end_scan == 0) {
                    mdebug2("Agent '%s' Alert discarded, first scan. File '%s'", lf->agent_id, f_name);
                    goto exit_ok;
                } else if(lf->time.tv_sec < end_scan) {
                    mdebug2("Agent '%s' Alert discarded, first scan (delayed event). File '%s'", lf->agent_id, f_name);
                    goto exit_ok;
                } else if(Config.syscheck_alert_new == 0) {
                    mdebug2("Agent '%s' Alert discarded (alert_new_files = no). File '%s'", lf->agent_id, f_name);
                    goto exit_ok;
                }
            }

            mdebug2("Agent '%s' End end_scan is '%ld' (lf->time: '%ld')", lf->agent_id, end_scan, lf->time.tv_sec);
            break;

        default: // Error in fim check sum
            mwarn("at fim_db_search: Agent '%s' Couldn't decode fim sum '%s' from file '%s'.",
                    lf->agent_id, new_check_sum, f_name);
            goto exit_fail;
    }

    if (!newsum.silent) {
        sk_fill_event(lf, f_name, &newsum);

        /* Dyanmic Fields */
        lf->nfields = FIM_NFIELDS;
        for (i = 0; i < FIM_NFIELDS; i++) {
            os_strdup(lf->decoder_info->fields[i], lf->fields[i].key);
        }

        if(fim_alert(f_name, &oldsum, &newsum, lf, sdb) == -1) {
            //No changes in checksum
            goto exit_ok;
        }
        sk_sum_clean(&newsum);
        sk_sum_clean(&oldsum);
        os_free(response);
        os_free(new_check_sum);
        os_free(old_check_sum);
        os_free(wazuhdb_query);

        return (1);
    } else {
        mdebug2("Ignoring FIM event on '%s'.", f_name);
    }

exit_ok:
    sk_sum_clean(&newsum);
    sk_sum_clean(&oldsum);
    os_free(response);
    os_free(new_check_sum);
    os_free(old_check_sum);
    os_free(wazuhdb_query);
    return (0);

exit_fail:
    sk_sum_clean(&newsum);
    sk_sum_clean(&oldsum);
    os_free(response);
    os_free(new_check_sum);
    os_free(old_check_sum);
    os_free(wazuhdb_query);
    return (-1);
}

<<<<<<< HEAD
=======

int send_query_wazuhdb(char *wazuhdb_query, char **output, _sdb *sdb) {

    int retval = -2;
    int attempts;

    // Connect to socket if disconnected
    if (sdb->socket < 0) {
        for (attempts = 1; attempts <= FIM_MAX_WAZUH_DB_ATTEMPS && (sdb->socket = OS_ConnectUnixDomain(WDB_LOCAL_SOCK, SOCK_STREAM, OS_SIZE_6144)) < 0; attempts++) {
            switch (errno) {
            case ENOENT:
                mtinfo(ARGV0, "FIM decoder: Cannot find '%s'. Waiting %d seconds to reconnect.", WDB_LOCAL_SOCK, attempts);
                break;
            default:
                mtinfo(ARGV0, "FIM decoder: Cannot connect to '%s': %s (%d). Waiting %d seconds to reconnect.", WDB_LOCAL_SOCK, strerror(errno), errno, attempts);
            }
            sleep(attempts);
        }

        if (sdb->socket < 0) {
            mterror(ARGV0, "FIM decoder: Unable to connect to socket '%s'.", WDB_LOCAL_SOCK);
            return retval;
        }
    }

    int size = strlen(wazuhdb_query);

    // Send query to Wazuh DB
    if (OS_SendSecureTCP(sdb->socket, size + 1, wazuhdb_query) != 0) {
        if (errno == EAGAIN || errno == EWOULDBLOCK) {
            mterror(ARGV0, "FIM decoder: database socket is full");
        } else if (errno == EPIPE) {
            // Retry to connect
            mterror(ARGV0, "FIM decoder: Connection with wazuh-db lost. Reconnecting.");
            close(sdb->socket);

            if (sdb->socket = OS_ConnectUnixDomain(WDB_LOCAL_SOCK, SOCK_STREAM, OS_SIZE_6144), sdb->socket < 0) {
                switch (errno) {
                case ENOENT:
                    mterror(ARGV0, "FIM decoder: Cannot find '%s'. Please check that Wazuh DB is running.", WDB_LOCAL_SOCK);
                    break;
                default:
                    mterror(ARGV0, "FIM decoder: Cannot connect to '%s': %s (%d)", WDB_LOCAL_SOCK, strerror(errno), errno);
                }
                return retval;
            }

            if (OS_SendSecureTCP(sdb->socket, size + 1, wazuhdb_query)) {
                mterror(ARGV0, "FIM decoder: in send reattempt (%d) '%s'.", errno, strerror(errno));
                return retval;
            }
        } else {
            mterror(ARGV0, "FIM decoder: in send (%d) '%s'.", errno, strerror(errno));
        }
    }

    retval = -1;

    char response[OS_SIZE_6144];

    // Receive response from socket
    if (OS_RecvSecureTCP(sdb->socket, response, OS_SIZE_6144 - 1) > 0) {
        os_strdup(response, *output);

        if (response[0] == 'o' && response[1] == 'k') {
            retval = 0;
        } else {
            mterror(ARGV0, "FIM decoder: Bad response '%s'.", response);
        }
    } else {
        mterror(ARGV0, "FIM decoder: no response from wazuh-db.");
    }

    return retval;
}

>>>>>>> 7e3f278a
int fim_alert (char *f_name, sk_sum_t *oldsum, sk_sum_t *newsum, Eventinfo *lf, _sdb *localsdb) {
    int changes = 0;
    char msg_type[OS_FLSIZE];

    switch (lf->event_type) {
        case FIM_DELETED:
            snprintf(msg_type, sizeof(msg_type), "was deleted.");
            lf->decoder_info->id = getDecoderfromlist(SYSCHECK_DEL);
            lf->decoder_syscheck_id = lf->decoder_info->id;
            lf->decoder_info->name = SYSCHECK_MOD;
            changes=1;
            break;
        case FIM_ADDED:
            snprintf(msg_type, sizeof(msg_type), "was added.");
            lf->decoder_info->id = getDecoderfromlist(SYSCHECK_NEW);
            lf->decoder_syscheck_id = lf->decoder_info->id;
            lf->decoder_info->name = SYSCHECK_NEW;
            changes=1;
            break;
        case FIM_MODIFIED:
            snprintf(msg_type, sizeof(msg_type), "checksum changed.");
            lf->decoder_info->id = getDecoderfromlist(SYSCHECK_MOD);
            lf->decoder_syscheck_id = lf->decoder_info->id;
            lf->decoder_info->name = SYSCHECK_MOD;
            if (oldsum->size && newsum->size) {
                if (strcmp(oldsum->size, newsum->size) == 0) {
                    localsdb->size[0] = '\0';
                } else {
                    changes = 1;
                    wm_strcat(&lf->fields[FIM_CHFIELDS].value, "size", ',');
                    snprintf(localsdb->size, OS_FLSIZE,
                             "Size changed from '%s' to '%s'\n",
                             oldsum->size, newsum->size);

                    os_strdup(oldsum->size, lf->size_before);
                }
            }

            /* Permission message */
            if (oldsum->perm && newsum->perm) {
                if (oldsum->perm == newsum->perm) {
                    localsdb->perm[0] = '\0';
                } else if (oldsum->perm > 0 && newsum->perm > 0) {
                    changes = 1;
                    wm_strcat(&lf->fields[FIM_CHFIELDS].value, "perm", ',');
                    char opstr[10];
                    char npstr[10];
                    lf->perm_before =  agent_file_perm(oldsum->perm);
                    char *new_perm =  agent_file_perm(newsum->perm);

                    strncpy(opstr, lf->perm_before, sizeof(opstr) - 1);
                    strncpy(npstr, new_perm, sizeof(npstr) - 1);
                    free(new_perm);

                    opstr[9] = npstr[9] = '\0';
                    snprintf(localsdb->perm, OS_FLSIZE, "Permissions changed from "
                             "'%9.9s' to '%9.9s'\n", opstr, npstr);
                }
            } else if (oldsum->win_perm && newsum->win_perm) { // Check for Windows permissions
                if (!strcmp(oldsum->win_perm, newsum->win_perm)) {
                    localsdb->perm[0] = '\0';
                } else if (*oldsum->win_perm != '\0' && *newsum->win_perm != '\0') {
                    changes = 1;
                    wm_strcat(&lf->fields[FIM_CHFIELDS].value, "perm", ',');
                    if (!decode_win_permissions(localsdb->perm, OS_FLSIZE, newsum->win_perm, 1, NULL)) {
                        localsdb->perm[0] = '\0';
                    }

                    os_strdup(oldsum->win_perm, lf->win_perm_before);
                }
            }

            /* Ownership message */
            if (newsum->uid && oldsum->uid) {
                if (strcmp(newsum->uid, oldsum->uid) == 0) {
                    localsdb->owner[0] = '\0';
                } else {
                    changes = 1;
                    wm_strcat(&lf->fields[FIM_CHFIELDS].value, "uid", ',');
                    if (oldsum->uname && newsum->uname) {
                        snprintf(localsdb->owner, OS_FLSIZE, "Ownership was '%s (%s)', now it is '%s (%s)'\n", oldsum->uname, oldsum->uid, newsum->uname, newsum->uid);
                        os_strdup(oldsum->uname, lf->uname_before);
                    } else {
                        snprintf(localsdb->owner, OS_FLSIZE, "Ownership was '%s', now it is '%s'\n", oldsum->uid, newsum->uid);
                    }
                    os_strdup(oldsum->uid, lf->owner_before);
                }
            }

            /* Group ownership message */
            if (newsum->gid && oldsum->gid) {
                if (strcmp(newsum->gid, oldsum->gid) == 0) {
                    localsdb->gowner[0] = '\0';
                } else {
                    changes = 1;
                    wm_strcat(&lf->fields[FIM_CHFIELDS].value, "gid", ',');
                    if (oldsum->gname && newsum->gname) {
                        snprintf(localsdb->gowner, OS_FLSIZE, "Group ownership was '%s (%s)', now it is '%s (%s)'\n", oldsum->gname, oldsum->gid, newsum->gname, newsum->gid);
                        os_strdup(oldsum->gname, lf->gname_before);
                    } else {
                        snprintf(localsdb->gowner, OS_FLSIZE, "Group ownership was '%s', now it is '%s'\n", oldsum->gid, newsum->gid);
                    }
                    os_strdup(oldsum->gid, lf->gowner_before);
                }
            }
            /* MD5 message */
            if (!*newsum->md5 || !*oldsum->md5 || strcmp(newsum->md5, oldsum->md5) == 0) {
                localsdb->md5[0] = '\0';
            } else {
                changes = 1;
                wm_strcat(&lf->fields[FIM_CHFIELDS].value, "md5", ',');
                snprintf(localsdb->md5, OS_FLSIZE, "Old md5sum was: '%s'\nNew md5sum is : '%s'\n",
                         oldsum->md5, newsum->md5);
                os_strdup(oldsum->md5, lf->md5_before);
            }

            /* SHA-1 message */
            if (!*newsum->sha1 || !*oldsum->sha1 || strcmp(newsum->sha1, oldsum->sha1) == 0) {
                localsdb->sha1[0] = '\0';
            } else {
                changes = 1;
                wm_strcat(&lf->fields[FIM_CHFIELDS].value, "sha1", ',');
                snprintf(localsdb->sha1, OS_FLSIZE, "Old sha1sum was: '%s'\nNew sha1sum is : '%s'\n",
                         oldsum->sha1, newsum->sha1);
                os_strdup(oldsum->sha1, lf->sha1_before);
            }

            /* SHA-256 message */
            if(newsum->sha256 && newsum->sha256[0] != '\0')
            {
                if(oldsum->sha256) {
                    if (strcmp(newsum->sha256, oldsum->sha256) == 0) {
                        localsdb->sha256[0] = '\0';
                    } else {
                        changes = 1;
                        wm_strcat(&lf->fields[FIM_CHFIELDS].value, "sha256", ',');
                        snprintf(localsdb->sha256, OS_FLSIZE, "Old sha256sum was: '%s'\nNew sha256sum is : '%s'\n",
                                oldsum->sha256, newsum->sha256);
                        os_strdup(oldsum->sha256, lf->sha256_before);
                    }
                } else {
                    changes = 1;
                    wm_strcat(&lf->fields[FIM_CHFIELDS].value, "sha256", ',');
                    snprintf(localsdb->sha256, OS_FLSIZE, "New sha256sum is : '%s'\n", newsum->sha256);
                }
            } else {
                localsdb->sha256[0] = '\0';
            }

            /* Modification time message */
            if (oldsum->mtime && newsum->mtime && oldsum->mtime != newsum->mtime) {
                changes = 1;
                wm_strcat(&lf->fields[FIM_CHFIELDS].value, "mtime", ',');
                char *old_ctime = strdup(ctime(&oldsum->mtime));
                char *new_ctime = strdup(ctime(&newsum->mtime));
                old_ctime[strlen(old_ctime) - 1] = '\0';
                new_ctime[strlen(new_ctime) - 1] = '\0';

                snprintf(localsdb->mtime, OS_FLSIZE, "Old modification time was: '%s', now it is '%s'\n", old_ctime, new_ctime);
                lf->mtime_before = oldsum->mtime;
                os_free(old_ctime);
                os_free(new_ctime);
            } else {
                localsdb->mtime[0] = '\0';
            }

            /* Inode message */
            if (oldsum->inode && newsum->inode && oldsum->inode != newsum->inode) {
                changes = 1;
                wm_strcat(&lf->fields[FIM_CHFIELDS].value, "inode", ',');
                snprintf(localsdb->inode, OS_FLSIZE, "Old inode was: '%ld', now it is '%ld'\n", oldsum->inode, newsum->inode);
                lf->inode_before = oldsum->inode;
            } else {
                localsdb->inode[0] = '\0';
            }

            /* Attributes message */
            if (oldsum->attrs && newsum->attrs && oldsum->attrs != newsum->attrs) {
                char *str_attr_before;
                char *str_attr_after;
                changes = 1;
                os_calloc(OS_SIZE_256 + 1, sizeof(char), str_attr_before);
                os_calloc(OS_SIZE_256 + 1, sizeof(char), str_attr_after);
                decode_win_attributes(str_attr_before, oldsum->attrs);
                decode_win_attributes(str_attr_after, newsum->attrs);
                wm_strcat(&lf->fields[FIM_ATTRS].value, "attributes", ',');
                snprintf(localsdb->attrs, OS_SIZE_1024, "Old attributes were: '%s'\nNow they are '%s'\n", str_attr_before, str_attr_after);
                lf->attrs_before = oldsum->attrs;
                free(str_attr_before);
                free(str_attr_after);
            } else {
                localsdb->attrs[0] = '\0';
            }

            break;
        default:
            return (-1);
            break;
    }

    /* Symbolic path message */
    if (newsum->symbolic_path && *newsum->symbolic_path) {
        snprintf(localsdb->sym_path, OS_FLSIZE, "Symbolic path: '%s'.\n", newsum->symbolic_path);
    } else {
        *localsdb->sym_path = '\0';
    }

    // Provide information about the file
    snprintf(localsdb->comment, OS_MAXSTR, "File"
            " '%.756s' "
            "%s\n"
            "%s"
            "%s"
            "%s"
            "%s"
            "%s"
            "%s"
            "%s"
            "%s"
            "%s"
            "%s"
            "%s",
            f_name,
            msg_type,
            localsdb->sym_path,
            localsdb->size,
            localsdb->perm,
            localsdb->owner,
            localsdb->gowner,
            localsdb->md5,
            localsdb->sha1,
            localsdb->sha256,
            localsdb->attrs,
            localsdb->mtime,
            localsdb->inode
    );
    if(!changes) {
        os_free(lf->data);
        return(-1);
    } else {
        wm_strcat(&lf->fields[FIM_CHFIELDS].value, ",", '\0');
    }

    // Create a new log message
    free(lf->full_log);
    os_strdup(localsdb->comment, lf->full_log);
    lf->log = lf->full_log;

    return (0);
}

void InsertWhodata(const sk_sum_t * sum, _sdb *sdb) {
    // Whodata user
    if(sum->wdata.user_id && sum->wdata.user_name && *sum->wdata.user_id != '\0') {
        snprintf(sdb->user_name, OS_FLSIZE, "(Audit) User: '%s (%s)'\n",
                sum->wdata.user_name, sum->wdata.user_id);
    } else {
        *sdb->user_name = '\0';
    }

    // Whodata effective user
    if(sum->wdata.effective_uid && sum->wdata.effective_name && *sum->wdata.effective_uid != '\0') {
        snprintf(sdb->effective_name, OS_FLSIZE, "(Audit) Effective user: '%s (%s)'\n",
                sum->wdata.effective_name, sum->wdata.effective_uid);
    } else {
        *sdb->effective_name = '\0';
    }

    // Whodata Audit user
    if(sum->wdata.audit_uid && sum->wdata.audit_name && *sum->wdata.audit_uid != '\0') {
        snprintf(sdb->audit_name, OS_FLSIZE, "(Audit) Login user: '%s (%s)'\n",
                sum->wdata.audit_name, sum->wdata.audit_uid);
    } else {
        *sdb->audit_name = '\0';
    }

    // Whodata Group
    if(sum->wdata.group_id && sum->wdata.group_name && *sum->wdata.group_id != '\0') {
        snprintf(sdb->group_name, OS_FLSIZE, "(Audit) Group: '%s (%s)'\n",
                sum->wdata.group_name, sum->wdata.group_id);
    } else {
        *sdb->group_name = '\0';
    }

    // Whodata process
    if(sum->wdata.process_id && *sum->wdata.process_id != '\0' && strcmp(sum->wdata.process_id, "0")) {
        snprintf(sdb->process_id, OS_FLSIZE, "(Audit) Process id: '%s'\n",
                sum->wdata.process_id);
    } else {
        *sdb->process_id = '\0';
    }

    if(sum->wdata.process_name && *sum->wdata.process_name != '\0') {
        snprintf(sdb->process_name, OS_FLSIZE, "(Audit) Process name: '%s'\n",
                sum->wdata.process_name);
    } else {
        *sdb->process_name = '\0';
    }
}


// Compare the first common fields between sum strings
int SumCompare(const char *s1, const char *s2) {
    unsigned int longs1;
    unsigned int longs2;

    longs1 = strlen(s1);
    longs2 = strlen(s2);

    if(longs1 != longs2) {
        return 1;
    }

    const char *ptr1 = strchr(s1, ':');
    const char *ptr2 = strchr(s2, ':');
    size_t size1;
    size_t size2;

    while (ptr1 && ptr2) {
        ptr1 = strchr(ptr1 + 1, ':');
        ptr2 = strchr(ptr2 + 1, ':');
    }

    size1 = ptr1 ? (size_t)(ptr1 - s1) : longs1;
    size2 = ptr2 ? (size_t)(ptr2 - s2) : longs2;

    return size1 == size2 ? strncmp(s1, s2, size1) : 1;
}

int fim_check_changes (int saved_frequency, long saved_time, Eventinfo *lf) {
    int freq = 1;

    if (!Config.syscheck_auto_ignore) {
        freq = 1;
    } else {
        if (lf->time.tv_sec - saved_time < Config.syscheck_ignore_time) {
            if (saved_frequency >= Config.syscheck_ignore_frequency) {
                // No send alert
                freq = -1;
            }
            else {
                freq = saved_frequency + 1;
            }
        }
    }

    return freq;
}

int fim_control_msg(char *key, time_t value, Eventinfo *lf, _sdb *sdb) {
    char *wazuhdb_query = NULL;
    char *response = NULL;
    char *msg = NULL;
    int db_result;
    int result;
    time_t *ts_end;

    os_calloc(OS_SIZE_128, sizeof(char), msg);

    // If we don't have a valid syscheck message, it may be a scan control message
    if(strcmp(key, HC_FIM_DB_SFS) == 0) {
        snprintf(msg, OS_SIZE_128, "first_start");
    }
    if(strcmp(key, HC_FIM_DB_EFS) == 0) {
        snprintf(msg, OS_SIZE_128, "first_end");
    }
    if(strcmp(key, HC_FIM_DB_SS) == 0) {
        snprintf(msg, OS_SIZE_128, "start_scan");
    }
    if(strcmp(key, HC_FIM_DB_ES) == 0) {
        snprintf(msg, OS_SIZE_128, "end_scan");
    }
    if(strcmp(key, HC_SK_DB_COMPLETED) == 0) {
        snprintf(msg, OS_SIZE_128, "end_scan");
    }

    if (*msg != '\0') {
        os_calloc(OS_SIZE_6144 + 1, sizeof(char), wazuhdb_query);

        snprintf(wazuhdb_query, OS_SIZE_6144, "agent %s syscheck scan_info_update %s %ld",
                lf->agent_id,
                msg,
                (long int)value
        );

        os_calloc(OS_SIZE_6144, sizeof(char), response);
        db_result = wdbc_query_ex(&sdb->socket, wazuhdb_query, response, OS_SIZE_6144);

        switch (db_result) {
        case -2:
            merror("FIM decoder: Bad result from scan_info query: '%s'.", wazuhdb_query);
            // Fallthrough
        case -1:
            os_free(wazuhdb_query);
            os_free(response);
            os_free(msg);
            return db_result;
        }

        // If end first scan store timestamp in a hash table
        w_mutex_lock(&control_msg_mutex);
        if(strcmp(key, HC_FIM_DB_EFS) == 0 || strcmp(key, HC_FIM_DB_ES) == 0 ||
                strcmp(key, HC_SK_DB_COMPLETED) == 0) {
            if (ts_end = (time_t *) OSHash_Get_ex(fim_agentinfo, lf->agent_id),
                    !ts_end) {
                os_calloc(1, sizeof(time_t), ts_end);
                *ts_end = value + 2;

                if (result = OSHash_Add_ex(fim_agentinfo, lf->agent_id, ts_end), result != 2) {
                    os_free(ts_end);
                    merror("Unable to add last scan_info to hash table for agent: %s. Error: %d.",
                            lf->agent_id, result);
                }
            }
            else {
                *ts_end = value;
                if (!OSHash_Update_ex(fim_agentinfo, lf->agent_id, ts_end)) {
                    os_free(ts_end);
                    merror("Unable to update metadata to hash table for agent: %s",
                            lf->agent_id);
                }
            }
        }
        w_mutex_unlock(&control_msg_mutex);

        // Start scan 3rd_check=2nd_check 2nd_check=1st_check 1st_check=value
        if (strcmp(key, HC_FIM_DB_SFS) == 0) {
            snprintf(wazuhdb_query, OS_SIZE_6144, "agent %s syscheck control %ld",
                    lf->agent_id,
                    (long int)value
            );

            db_result = wdbc_query_ex(&sdb->socket, wazuhdb_query, response, OS_SIZE_6144);

            switch (db_result) {
            case -2:
                merror("FIM decoder: Bad result from checks control query: '%s'.", wazuhdb_query);
                // Fallthrough
            case -1:
                os_free(wazuhdb_query);
                os_free(response);
                os_free(msg);
                return db_result;
            }
        }

        // At the end of first scan check and clean DB
        if (strcmp(key, HC_FIM_DB_EFS) == 0) {
            fim_database_clean(lf, sdb);
        }

        os_free(wazuhdb_query);
        os_free(response);
        os_free(msg);
        return (1);
    }

    os_free(msg);
    return (0);
}

int fim_update_date (char *file, Eventinfo *lf, _sdb *sdb) {
    char *wazuhdb_query = NULL;
    char *response = NULL;
    int db_result;

    os_calloc(OS_SIZE_6144 + 1, sizeof(char), wazuhdb_query);

    snprintf(wazuhdb_query, OS_SIZE_6144, "agent %s syscheck updatedate %s",
            lf->agent_id,
            file
    );

    os_calloc(OS_SIZE_6144, sizeof(char), response);
    db_result = wdbc_query_ex(&sdb->socket, wazuhdb_query, response, OS_SIZE_6144);

    switch (db_result) {
    case -2:
        merror("FIM decoder: Bad result updating date field: '%s'.", wazuhdb_query);
        // Fallthrough
    case -1:
        os_free(wazuhdb_query);
        os_free(response);
        return (-1);
    }

    mdebug2("FIM Agent '%s' file %s update timestamp for last event", lf->agent_id, file);

    os_free(wazuhdb_query);
    os_free(response);
    return (1);
}

int fim_database_clean (Eventinfo *lf, _sdb *sdb) {
    // If any entry has a date less than last_check it should be deleted.
    char *wazuhdb_query = NULL;
    char *response = NULL;
    int db_result;

    os_calloc(OS_SIZE_6144 + 1, sizeof(char), wazuhdb_query);

    snprintf(wazuhdb_query, OS_SIZE_6144, "agent %s syscheck cleandb ",
            lf->agent_id
    );

    os_calloc(OS_SIZE_6144, sizeof(char), response);
    db_result = wdbc_query_ex(&sdb->socket, wazuhdb_query, response, OS_SIZE_6144);

    switch (db_result) {
    case -2:
        merror("FIM decoder: Bad result from cleandb query: '%s'.", wazuhdb_query);
        // Fallthrough
    case -1:
        os_free(wazuhdb_query);
        os_free(response);
        return (-1);
    }

    mdebug2("Agent '%s' FIM database has been cleaned", lf->agent_id);

    os_free(wazuhdb_query);
    os_free(response);
    return (1);

}

int fim_get_scantime (long *ts, Eventinfo *lf, _sdb *sdb) {
    char *wazuhdb_query = NULL;
    char *response = NULL;
    char *output;
    int db_result;

    os_calloc(OS_SIZE_6144 + 1, sizeof(char), wazuhdb_query);

    snprintf(wazuhdb_query, OS_SIZE_6144, "agent %s syscheck scan_info_get end_scan",
            lf->agent_id
    );

    os_calloc(OS_SIZE_6144, sizeof(char), response);
    db_result = wdbc_query_ex(&sdb->socket, wazuhdb_query, response, OS_SIZE_6144);

    switch (db_result) {
    case -2:
        merror("FIM decoder: Bad result getting scan date '%s'.", wazuhdb_query);
        // Fallthrough
    case -1:
        os_free(wazuhdb_query);
        os_free(response);
        return (-1);
    }

    output = strchr(response, ' ');

    if (!output) {
        merror("FIM decoder: Bad formatted response '%s'", response);
        os_free(wazuhdb_query);
        os_free(response);
        return (-1);
    }

    *(output++) = '\0';
    *ts = atol(output);

    mdebug2("Agent '%s' FIM end_scan '%ld'", lf->agent_id, *ts);

    os_free(wazuhdb_query);
    os_free(response);
    return (1);
}


int decode_fim_event(_sdb *sdb, Eventinfo *lf) {
    /* Every syscheck message must be in the following JSON format, as of agent version v3.11
     * {
     *   type:                  "event"
     *   data: {
     *     path:                string
     *     mode:                "scheduled"|"real-time"|"whodata"
     *     type:                "added"|"deleted"|"modified"
     *     timestamp:           number
     *     changed_attributes: [
     *       "size"
     *       "permission"
     *       "uid"
     *       "user_name"
     *       "gid"
     *       "group_name"
     *       "mtime"
     *       "inode"
     *       "md5"
     *       "sha1"
     *       "sha256"
     *     ]
     *     tags:                string
     *     content_changes:     string
     *     old_attributes: {
     *       type:              "file"|"registry"
     *       size:              number
     *       perm:              string
     *       user_name:         string
     *       group_name:        string
     *       uid:               string
     *       gid:               string
     *       inode:             number
     *       mtime:             number
     *       hash_md5:          string
     *       hash_sha1:         string
     *       hash_sha256:       string
     *       win_attributes:    string
     *       symlink_path:      string
     *       checksum:          string
     *     }
     *     attributes: {
     *       type:              "file"|"registry"
     *       size:              number
     *       perm:              string
     *       user_name:         string
     *       group_name:        string
     *       uid:               string
     *       gid:               string
     *       inode:             number
     *       mtime:             number
     *       hash_md5:          string
     *       hash_sha1:         string
     *       hash_sha256:       string
     *       win_attributes:    string
     *       symlink_path:      string
     *       checksum:          string
     *     }
     *     audit: {
     *       user_id:           string
     *       user_name:         string
     *       group_id:          string
     *       group_name:        string
     *       process_name:      string
     *       audit_uid:         string
     *       audit_name:        string
     *       effective_uid:     string
     *       effective_name:    string
     *       ppid:              number
     *       process_id:        number
     *     }
     *   }
     * }
     *
     * Scan info events:
     * {
     *   type:                  "scan_start"|"scan_end"
     *   data: {
     *     timestamp:           number
     *   }
     * }
     */

    cJSON *root_json = NULL;
    int retval = 0;

    if (root_json = cJSON_Parse(lf->log), !root_json) {
        merror("Malformed FIM JSON event");
        return retval;
    }

    char * type = cJSON_GetStringValue(cJSON_GetObjectItem(root_json, "type"));
    cJSON * data = cJSON_GetObjectItem(root_json, "data");

    if (type != NULL && data != NULL) {
        if (strcmp(type, "event") == 0) {
            fim_process_alert(sdb, lf, data);
            retval = 1;
        } else if (strcmp(type, "scan_start") == 0) {
            fim_process_scan_info(sdb, lf->agent_id, FIM_SCAN_START, data);
        } else if (strcmp(type, "scan_end") == 0) {
            fim_process_scan_info(sdb, lf->agent_id, FIM_SCAN_END, data);
        }
    } else {
        merror("Invalid FIM event");
        return retval;
    }

    cJSON_Delete(root_json);
    return retval;
}


static int fim_process_alert(_sdb * sdb, Eventinfo *lf, cJSON * event) {
    cJSON *attributes = NULL;
    cJSON *old_attributes = NULL;
    cJSON *audit = NULL;
    cJSON *object = NULL;
    char *mode = NULL;
    char *event_type = NULL;
    time_t event_time;

    cJSON_ArrayForEach(object, event) {
        if (object->string == NULL) {
            mdebug1("FIM event contains an item with no key.");
            return -1;
        }

        switch (object->type) {
        case cJSON_Number:
            if (strcmp(object->string, "timestamp") == 0) {
                event_time = (time_t)object->valuedouble;
            }

            break;

        case cJSON_String:
            if (strcmp(object->string, "path") == 0) {
                os_strdup(object->valuestring, lf->filename);
                os_strdup(object->valuestring, lf->fields[FIM_FILE].value);
            } else if (strcmp(object->string, "mode") == 0) {
                mode = object->valuestring;
            } else if (strcmp(object->string, "type") == 0) {
                event_type = object->valuestring;
                if (strcmp("added", event_type) == 0) {
                    lf->event_type = FIM_ADDED;
                } else if (strcmp("modified", event_type) == 0) {
                    lf->event_type = FIM_MODIFIED;
                } else if (strcmp("deleted", event_type) == 0) {
                    lf->event_type = FIM_DELETED;
                }
            } else if (strcmp(object->string, "tags") == 0) {
                os_strdup(object->valuestring, lf->fields[FIM_TAG].value);
                os_strdup(object->valuestring, lf->sk_tag);
            } else if (strcmp(object->string, "content_changes") == 0) {
                os_strdup(object->valuestring, lf->fields[FIM_DIFF].value);
            }

            break;

        case cJSON_Array:
            if (strcmp(object->string, "changed_attributes") == 0) {
                cJSON *item;

                cJSON_ArrayForEach(item, object) {
                    wm_strcat(&lf->fields[FIM_CHFIELDS].value, item->valuestring, ',');
                }
            }

            break;

        case cJSON_Object:
            if (strcmp(object->string, "attributes") == 0) {
                attributes = object;
            } else if (strcmp(object->string, "old_attributes") == 0) {
                old_attributes = object;
            } else if (strcmp(object->string, "audit") == 0) {
                audit = object;
            }

            break;
        }
    }

    if (event_type == NULL) {
        mdebug1("No member 'type' in Syscheck JSON payload");
        return -1;
    }

    if (strcmp("added", event_type) == 0) {
        lf->event_type = FIM_ADDED;
    } else if (strcmp("modified", event_type) == 0) {
        lf->event_type = FIM_MODIFIED;
    } else if (strcmp("deleted", event_type) == 0) {
        lf->event_type = FIM_DELETED;
    }

    fim_generate_alert(lf, mode, event_type, event_time, attributes, old_attributes, audit);

    switch (lf->event_type) {
    case FIM_ADDED:
    case FIM_MODIFIED:
        fim_send_db_save(sdb, lf->agent_id, event);
        break;

    case FIM_DELETED:
        fim_send_db_delete(sdb, lf->agent_id, lf->filename);

    default:
        ;
    }

    return 0;
}

void fim_send_db_save(_sdb * sdb, const char * agent_id, cJSON * data) {
    cJSON_DeleteItemFromObject(data, "mode");
    cJSON_DeleteItemFromObject(data, "type");
    cJSON_DeleteItemFromObject(data, "tags");
    cJSON_DeleteItemFromObject(data, "content_changes");
    cJSON_DeleteItemFromObject(data, "changed_attributes");
    cJSON_DeleteItemFromObject(data, "old_attributes");
    cJSON_DeleteItemFromObject(data, "audit");

    char * data_plain = cJSON_PrintUnformatted(data);
    char * query;

    os_malloc(OS_MAXSTR, query);

    if (snprintf(query, OS_MAXSTR, "agent %s syscheck save2 %s", agent_id, data_plain) >= OS_MAXSTR) {
        merror("FIM decoder: Cannot build save query: input is too long.");
        goto end;
    }

    fim_send_db_query(&sdb->socket, query);

end:
    free(data_plain);
    free(query);
}

void fim_send_db_delete(_sdb * sdb, const char * agent_id, const char * path) {
    char query[OS_SIZE_6144];

    if (snprintf(query, sizeof(query), "agent %s syscheck delete %s", agent_id, path) >= OS_MAXSTR) {
        merror("FIM decoder: Cannot build save query: input is too long.");
        return;
    }

    fim_send_db_query(&sdb->socket, query);
}

void fim_send_db_query(int * sock, const char * query) {
    char * response;
    char * arg;

    os_malloc(OS_MAXSTR, response);

    switch (wdbc_query_ex(sock, query, response, OS_MAXSTR)) {
    case -2:
        merror("FIM decoder: Cannot communicate with database.");
        goto end;
    case -1:
        merror("FIM decoder: Cannot get response from database.");
        goto end;
    }

    switch (wdbc_parse_result(response, &arg)) {
    case WDBC_OK:
        break;
    case WDBC_ERROR:
        merror("FIM decoder: Bad response from database: %s", arg);
        // Fallthrough
    default:
        goto end;
    }

end:
    free(response);
}


static int fim_generate_alert(Eventinfo *lf, char *mode, char *event_type,
    time_t event_time, cJSON *attributes, cJSON *old_attributes, cJSON *audit) {

    cJSON *object = NULL;
    char change_size[OS_FLSIZE + 1] = {'\0'};
    char change_perm[OS_SIZE_20480 + 1] = {'\0'};
    char change_owner[OS_FLSIZE + 1] = {'\0'};
    char change_user[OS_FLSIZE + 1] = {'\0'};
    char change_gowner[OS_FLSIZE + 1] = {'\0'};
    char change_group[OS_FLSIZE + 1] = {'\0'};
    char change_md5[OS_FLSIZE + 1] = {'\0'};
    char change_sha1[OS_FLSIZE + 1] = {'\0'};
    char change_sha256[OS_FLSIZE + 1] = {'\0'};
    char change_mtime[OS_FLSIZE + 1] = {'\0'};
    char change_inode[OS_FLSIZE + 1] = {'\0'};
    char change_win_attributes[OS_SIZE_256 + 1] = {'\0'};
    int it;

    /* Dynamic Fields */
    lf->nfields = FIM_NFIELDS;
    for (it = 0; it < FIM_NFIELDS; it++) {
        os_strdup(lf->decoder_info->fields[it], lf->fields[it].key);
    }

    cJSON_ArrayForEach(object, attributes) {
        if (object->string == NULL) {
            mdebug1("FIM attribute set contains an item with no key.");
            return -1;
        }

        switch (object->type) {
        case cJSON_Number:
            if (strcmp(object->string, "size") == 0) {
                os_calloc(OS_SIZE_32, sizeof(char), lf->fields[FIM_SIZE].value);
                snprintf(lf->fields[FIM_SIZE].value, OS_SIZE_32, "%ld", (long)object->valuedouble);
                os_strdup(lf->fields[FIM_SIZE].value, lf->size_after);
            } else if (strcmp(object->string, "inode") == 0) {
                os_calloc(OS_SIZE_32, sizeof(char), lf->fields[FIM_INODE].value);
                snprintf(lf->fields[FIM_INODE].value, OS_SIZE_32, "%ld", (long)object->valuedouble);
                lf->inode_after = (long)object->valuedouble;
            } else if (strcmp(object->string, "mtime") == 0) {
                os_calloc(OS_SIZE_16, sizeof(char), lf->fields[FIM_MTIME].value);
                snprintf(lf->fields[FIM_MTIME].value, OS_SIZE_16, "%d", object->valueint);
                lf->mtime_after = (long)object->valuedouble;
            }

            break;

        case cJSON_String:
            if (strcmp(object->string, "perm") == 0) {
                os_strdup(object->valuestring, lf->fields[FIM_PERM].value);
                os_strdup(object->valuestring, lf->perm_after);
            } else if (strcmp(object->string, "user_name") == 0) {
                os_strdup(object->valuestring, lf->fields[FIM_UNAME].value);
                os_strdup(object->valuestring, lf->uname_after);
            } else if (strcmp(object->string, "group_name") == 0) {
                os_strdup(object->valuestring, lf->fields[FIM_GNAME].value);
                os_strdup(object->valuestring, lf->gname_after);
            } else if (strcmp(object->string, "uid") == 0) {
                os_strdup(object->valuestring, lf->fields[FIM_UID].value);
                os_strdup(object->valuestring, lf->owner_after);
            } else if (strcmp(object->string, "gid") == 0) {
                os_strdup(object->valuestring, lf->fields[FIM_GID].value);
                os_strdup(object->valuestring, lf->gowner_after);
            } else if (strcmp(object->string, "hash_md5") == 0) {
                os_strdup(object->valuestring, lf->fields[FIM_MD5].value);
                os_strdup(object->valuestring, lf->md5_after);
            } else if (strcmp(object->string, "hash_sha1") == 0) {
                os_strdup(object->valuestring, lf->fields[FIM_SHA1].value);
                os_strdup(object->valuestring, lf->sha1_after);
            } else if (strcmp(object->string, "hash_sha256") == 0) {
                os_strdup(object->valuestring, lf->fields[FIM_SHA256].value);
                os_strdup(object->valuestring, lf->sha256_after);
            } else if (strcmp(object->string, "win_attributes") == 0) {
                os_strdup(object->valuestring, lf->win_perm_after);
            } else if (strcmp(object->string, "symlink_path") == 0) {
                os_strdup(object->valuestring, lf->fields[FIM_SYM_PATH].value);
            }
        }
    }

    cJSON_ArrayForEach(object, old_attributes) {
        if (object->string == NULL) {
            mdebug1("FIM old attribute set contains an item with no key.");
            return -1;
        }

        switch (object->type) {
        case cJSON_Number:
            if (strcmp(object->string, "size") == 0) {
                os_calloc(OS_SIZE_32, sizeof(char), lf->size_before);
                snprintf(lf->size_before, OS_SIZE_32, "%ld", (long)object->valuedouble);
            } else if (strcmp(object->string, "inode") == 0) {
                lf->inode_before = (long)object->valuedouble;
            } else if (strcmp(object->string, "mtime") == 0) {
                lf->mtime_before = (long)object->valuedouble;
            }

            break;

        case cJSON_String:
            if (strcmp(object->string, "perm") == 0) {
                os_strdup(object->valuestring, lf->perm_before);
            } else if (strcmp(object->string, "user_name") == 0) {
                os_strdup(object->valuestring, lf->uname_before);
            } else if (strcmp(object->string, "group_name") == 0) {
                os_strdup(object->valuestring, lf->gname_before);
            } else if (strcmp(object->string, "uid") == 0) {
                os_strdup(object->valuestring, lf->owner_before);
            } else if (strcmp(object->string, "gid") == 0) {
                os_strdup(object->valuestring, lf->gowner_before);
            } else if (strcmp(object->string, "hash_md5") == 0) {
                os_strdup(object->valuestring, lf->md5_before);
            } else if (strcmp(object->string, "hash_sha1") == 0) {
                os_strdup(object->valuestring, lf->sha1_before);
            } else if (strcmp(object->string, "hash_sha256") == 0) {
                os_strdup(object->valuestring, lf->sha256_before);
            } else if (strcmp(object->string, "win_attributes") == 0) {
                os_strdup(object->valuestring, lf->win_perm_before);
            }
        }
    }

    cJSON_ArrayForEach(object, audit) {
        if (object->string == NULL) {
            mdebug1("FIM audit set contains an item with no key.");
            return -1;
        }

        switch (object->type) {
        case cJSON_Number:
            if (strcmp(object->string, "ppid") == 0) {
                os_calloc(OS_SIZE_32, sizeof(char), lf->fields[FIM_PPID].value);
                snprintf(lf->fields[FIM_PPID].value, OS_SIZE_32, "%ld", (long)object->valuedouble);
            } else if (strcmp(object->string, "process_id") == 0) {
                os_calloc(OS_SIZE_32, sizeof(char), lf->fields[FIM_PROC_ID].value);
                snprintf(lf->fields[FIM_PROC_ID].value, OS_SIZE_32, "%ld", (long)object->valuedouble);
            }

            break;

        case cJSON_String:
            if (strcmp(object->string, "user_id") == 0) {
                os_strdup(object->valuestring, lf->fields[FIM_USER_ID].value);
            } else if (strcmp(object->string, "user_name") == 0) {
                os_strdup(object->valuestring, lf->fields[FIM_USER_NAME].value);
            } else if (strcmp(object->string, "group_id") == 0) {
                os_strdup(object->valuestring, lf->fields[FIM_GROUP_ID].value);
            } else if (strcmp(object->string, "group_name") == 0) {
                os_strdup(object->valuestring, lf->fields[FIM_GROUP_NAME].value);
            } else if (strcmp(object->string, "process_name") == 0) {
                os_strdup(object->valuestring, lf->fields[FIM_PROC_NAME].value);
            } else if (strcmp(object->string, "audit_uid") == 0) {
                os_strdup(object->valuestring, lf->fields[FIM_AUDIT_ID].value);
            } else if (strcmp(object->string, "audit_name") == 0) {
                os_strdup(object->valuestring, lf->fields[FIM_AUDIT_NAME].value);
            } else if (strcmp(object->string, "effective_uid") == 0) {
                os_strdup(object->valuestring, lf->fields[FIM_EFFECTIVE_UID].value);
            } else if (strcmp(object->string, "effective_name") == 0) {
                os_strdup(object->valuestring, lf->fields[FIM_EFFECTIVE_NAME].value);
            }
        }
    }


    // Format comment

    fim_generate_comment(change_size, sizeof(change_size), "Size changed from '%s' to '%s'\n", lf->size_before, lf->size_after);

    if (lf->inode_before != lf->inode_after) {
        snprintf(change_inode, sizeof(change_inode), "Old inode was: '%ld', now it is '%ld'\n", lf->inode_before, lf->inode_after);
    }

    if (lf->mtime_before != lf->mtime_after) {
        snprintf(change_mtime, sizeof(change_mtime), "Old modification time was: '%ld', now it is '%ld'\n", lf->mtime_before, lf->mtime_after);
    }

    fim_generate_comment(change_perm, sizeof(change_perm), "Permissions changed from '%s' to '%s'\n", lf->perm_before, lf->perm_after);
    fim_generate_comment(change_owner, sizeof(change_owner), "Ownership was '%s', now it is '%s'\n", lf->owner_before, lf->owner_after);
    fim_generate_comment(change_user, sizeof(change_owner), "User name was '%s', now it is '%s'\n", lf->uname_before, lf->uname_after);
    fim_generate_comment(change_gowner, sizeof(change_gowner), "Group ownership was '%s', now it is '%s'\n", lf->gowner_before, lf->gowner_after);
    fim_generate_comment(change_group, sizeof(change_gowner), "Group name was '%s', now it is '%s'\n", lf->gname_before, lf->gname_after);
    fim_generate_comment(change_md5, sizeof(change_md5), "Old md5sum was: '%s'\nNew md5sum is : '%s'\n", lf->md5_before, lf->md5_after);
    fim_generate_comment(change_sha1, sizeof(change_sha1), "Old sha1sum was: '%s'\nNew sha1sum is : '%s'\n", lf->sha1_before, lf->sha1_after);
    fim_generate_comment(change_sha256, sizeof(change_sha256), "Old sha256sum was: '%s'\nNew sha256sum is : '%s'\n", lf->sha256_before, lf->sha256_after);
    fim_generate_comment(change_win_attributes, sizeof(change_win_attributes), "Old attributes were: '%s'\nNow they are '%s'\n", lf->win_perm_before, lf->win_perm_after);

    // Provide information about the file
    char str_time[DATE_LENGTH];
    char changed_attributes[OS_SIZE_256];

    strftime(str_time, sizeof(str_time), "%D %T", localtime(&event_time));
    snprintf(changed_attributes, OS_SIZE_256, "Changed attributes: %s\n", lf->fields[FIM_CHFIELDS].value);

    snprintf(lf->full_log, OS_MAXSTR,
            "File '%.756s' %s\n"
            "Mode: %s\n"
            "Event time: %s\n"
            "%s"
            "%s%s%s%s%s%s%s%s%s%s%s%s",
            lf->fields[FIM_FILE].value, event_type,
            mode,
            str_time,
            lf->fields[FIM_CHFIELDS].value ? changed_attributes : "",
            change_size,
            change_perm,
            change_owner,
            change_user,
            change_gowner,
            change_group,
            change_md5,
            change_sha1,
            change_sha256,
            change_mtime,
            change_inode,
            change_win_attributes
            //lf->fields[FIM_SYM_PATH].value
    );

    return 0;
}

// Build change comment

void fim_generate_comment(char * str, long size, const char * format, const char * a1, const char * a2) {
    a1 = a1 != NULL ? a1 : "";
    a2 = a2 != NULL ? a2 : "";

    if (strcmp(a1, a2) != 0) {
        snprintf(str, size, format, a1, a2);
    }
}

// Process scan info event

void fim_process_scan_info(_sdb * sdb, const char * agent_id, fim_scan_event event, cJSON * data) {
    cJSON * timestamp = cJSON_GetObjectItem(data, "timestamp");

    if (!cJSON_IsNumber(timestamp)) {
        mdebug1("No such member \"timestamp\" in FIM scan info event.");
        return;
    }

    char query[OS_SIZE_6144];

    if (snprintf(query, sizeof(query), "agent %s syscheck scan_info_update %s %ld", agent_id, event == FIM_SCAN_START ? "start_scan" : "end_scan", (long)timestamp->valuedouble) >= OS_MAXSTR) {
        merror("FIM decoder: Cannot build save query: input is too long.");
        return;
    }

    fim_send_db_query(&sdb->socket, query);
}<|MERGE_RESOLUTION|>--- conflicted
+++ resolved
@@ -440,85 +440,6 @@
     return (-1);
 }
 
-<<<<<<< HEAD
-=======
-
-int send_query_wazuhdb(char *wazuhdb_query, char **output, _sdb *sdb) {
-
-    int retval = -2;
-    int attempts;
-
-    // Connect to socket if disconnected
-    if (sdb->socket < 0) {
-        for (attempts = 1; attempts <= FIM_MAX_WAZUH_DB_ATTEMPS && (sdb->socket = OS_ConnectUnixDomain(WDB_LOCAL_SOCK, SOCK_STREAM, OS_SIZE_6144)) < 0; attempts++) {
-            switch (errno) {
-            case ENOENT:
-                mtinfo(ARGV0, "FIM decoder: Cannot find '%s'. Waiting %d seconds to reconnect.", WDB_LOCAL_SOCK, attempts);
-                break;
-            default:
-                mtinfo(ARGV0, "FIM decoder: Cannot connect to '%s': %s (%d). Waiting %d seconds to reconnect.", WDB_LOCAL_SOCK, strerror(errno), errno, attempts);
-            }
-            sleep(attempts);
-        }
-
-        if (sdb->socket < 0) {
-            mterror(ARGV0, "FIM decoder: Unable to connect to socket '%s'.", WDB_LOCAL_SOCK);
-            return retval;
-        }
-    }
-
-    int size = strlen(wazuhdb_query);
-
-    // Send query to Wazuh DB
-    if (OS_SendSecureTCP(sdb->socket, size + 1, wazuhdb_query) != 0) {
-        if (errno == EAGAIN || errno == EWOULDBLOCK) {
-            mterror(ARGV0, "FIM decoder: database socket is full");
-        } else if (errno == EPIPE) {
-            // Retry to connect
-            mterror(ARGV0, "FIM decoder: Connection with wazuh-db lost. Reconnecting.");
-            close(sdb->socket);
-
-            if (sdb->socket = OS_ConnectUnixDomain(WDB_LOCAL_SOCK, SOCK_STREAM, OS_SIZE_6144), sdb->socket < 0) {
-                switch (errno) {
-                case ENOENT:
-                    mterror(ARGV0, "FIM decoder: Cannot find '%s'. Please check that Wazuh DB is running.", WDB_LOCAL_SOCK);
-                    break;
-                default:
-                    mterror(ARGV0, "FIM decoder: Cannot connect to '%s': %s (%d)", WDB_LOCAL_SOCK, strerror(errno), errno);
-                }
-                return retval;
-            }
-
-            if (OS_SendSecureTCP(sdb->socket, size + 1, wazuhdb_query)) {
-                mterror(ARGV0, "FIM decoder: in send reattempt (%d) '%s'.", errno, strerror(errno));
-                return retval;
-            }
-        } else {
-            mterror(ARGV0, "FIM decoder: in send (%d) '%s'.", errno, strerror(errno));
-        }
-    }
-
-    retval = -1;
-
-    char response[OS_SIZE_6144];
-
-    // Receive response from socket
-    if (OS_RecvSecureTCP(sdb->socket, response, OS_SIZE_6144 - 1) > 0) {
-        os_strdup(response, *output);
-
-        if (response[0] == 'o' && response[1] == 'k') {
-            retval = 0;
-        } else {
-            mterror(ARGV0, "FIM decoder: Bad response '%s'.", response);
-        }
-    } else {
-        mterror(ARGV0, "FIM decoder: no response from wazuh-db.");
-    }
-
-    return retval;
-}
-
->>>>>>> 7e3f278a
 int fim_alert (char *f_name, sk_sum_t *oldsum, sk_sum_t *newsum, Eventinfo *lf, _sdb *localsdb) {
     int changes = 0;
     char msg_type[OS_FLSIZE];
