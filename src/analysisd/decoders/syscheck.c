--- conflicted
+++ resolved
@@ -16,21 +16,20 @@
 #include "decoder.h"
 #include "syscheck_op.h"
 #include "wazuh_modules/wmodules.h"
-<<<<<<< HEAD
 #include "os_net/os_net.h"
 
+// Init sdb struct
+void sdb_init(_sdb *localsdb);
 // Add events into sqlite DB for FIM
 static int fim_db_search (char *f_name, char *c_sum, char *w_sum, Eventinfo *lf);
 // Send msg to wazuh-db
 static int send_query_wazuhdb (char *wazuhdb_query, char **output);
 // Build FIM alert
-static int fim_alert (char *f_name, sk_sum_t *oldsum, sk_sum_t *newsum, Eventinfo *lf);
+static int fim_alert (char *f_name, sk_sum_t *oldsum, sk_sum_t *newsum, Eventinfo *lf, _sdb *localsdb);
 // Build fileds whodata alert
-static void InsertWhodata (const sk_sum_t * sum);
+static void InsertWhodata (const sk_sum_t * sum, _sdb *localsdb);
 // Compare the first common fields between sum strings
 static int SumCompare (const char *s1, const char *s2);
-// Clean sdb memory
-static void fim_clean_sdb_mem ();
 // Check for exceed num of changes
 static int fim_check_changes (int saved_frequency, long saved_time, Eventinfo *lf);
 // Send control message to wazuhdb
@@ -44,107 +43,68 @@
 
 
 // Initialize the necessary information to process the syscheck information
-=======
-
-/* Compare the first common fields between sum strings */
-static int SumCompare(const char *s1, const char *s2);
-
-static void InsertWhodata(const sk_sum_t * sum,char * user_name,char * effective_name, char * audit_name,char * group_name,char * process_id,char * process_name);
-
-/* Initialize the necessary information to process the syscheck information */
->>>>>>> a02099fb
-void SyscheckInit()
-{
-    int i = 0;
-
-    sdb.db_err = 0;
-
-    for (; i <= MAX_AGENTS; i++) {
-        sdb.agent_ips[i] = NULL;
-        sdb.agent_fps[i] = NULL;
-        sdb.agent_cp[i][0] = '0';
-        sdb.syscheck_mutex[i] = (pthread_mutex_t) PTHREAD_MUTEX_INITIALIZER;
-        memset(sdb.buf[i], '\0', OS_MAXSTR + 1);
-    }
-
-<<<<<<< HEAD
-    // Clear db memory
-    fim_clean_sdb_mem();
-=======
-    /* Clear db memory */
-    memset(sdb.comment, '\0', OS_MAXSTR + 1);
-
-    memset(sdb.size, '\0', OS_FLSIZE + 1);
-    memset(sdb.perm, '\0', OS_FLSIZE + 1);
-    memset(sdb.owner, '\0', OS_FLSIZE + 1);
-    memset(sdb.gowner, '\0', OS_FLSIZE + 1);
-    memset(sdb.md5, '\0', OS_FLSIZE + 1);
-    memset(sdb.sha1, '\0', OS_FLSIZE + 1);
-    memset(sdb.sha256, '\0', OS_FLSIZE + 1);
-    memset(sdb.mtime, '\0', OS_FLSIZE + 1);
-    memset(sdb.inode, '\0', OS_FLSIZE + 1);
->>>>>>> a02099fb
-
+void fim_init(void) {
+    int fields = SK_NFIELDS;
     // Create decoder
-    os_calloc(1, sizeof(OSDecoderInfo), sdb.syscheck_dec);
-    sdb.syscheck_dec->id = getDecoderfromlist(SYSCHECK_MOD);
-    sdb.syscheck_dec->name = SYSCHECK_MOD;
-    sdb.syscheck_dec->type = OSSEC_RL;
-    sdb.syscheck_dec->fts = 0;
-
-    os_calloc(Config.decoder_order_size, sizeof(char *), sdb.syscheck_dec->fields);
-    sdb.syscheck_dec->fields[SK_FILE] = "file";
-    sdb.syscheck_dec->fields[SK_SIZE] = "size";
-    sdb.syscheck_dec->fields[SK_PERM] = "perm";
-    sdb.syscheck_dec->fields[SK_UID] = "uid";
-    sdb.syscheck_dec->fields[SK_GID] = "gid";
-    sdb.syscheck_dec->fields[SK_MD5] = "md5";
-    sdb.syscheck_dec->fields[SK_SHA1] = "sha1";
-    sdb.syscheck_dec->fields[SK_SHA256] = "sha256";
-    sdb.syscheck_dec->fields[SK_UNAME] = "uname";
-    sdb.syscheck_dec->fields[SK_GNAME] = "gname";
-    sdb.syscheck_dec->fields[SK_INODE] = "inode";
-    sdb.syscheck_dec->fields[SK_MTIME] = "mtime";
-    sdb.syscheck_dec->fields[SK_CHFIELDS] = "changed_fields";
-
-    sdb.syscheck_dec->fields[SK_USER_ID] = "user_id";
-    sdb.syscheck_dec->fields[SK_USER_NAME] = "user_name";
-    sdb.syscheck_dec->fields[SK_GROUP_ID] = "group_id";
-    sdb.syscheck_dec->fields[SK_GROUP_NAME] = "group_name";
-    sdb.syscheck_dec->fields[SK_PROC_NAME] = "process_name";
-    sdb.syscheck_dec->fields[SK_AUDIT_ID] = "audit_uid";
-    sdb.syscheck_dec->fields[SK_AUDIT_NAME] = "audit_name";
-    sdb.syscheck_dec->fields[SK_EFFECTIVE_UID] = "effective_uid";
-    sdb.syscheck_dec->fields[SK_EFFECTIVE_NAME] = "effective_name";
-    sdb.syscheck_dec->fields[SK_PPID] = "ppid";
-    sdb.syscheck_dec->fields[SK_PROC_ID] = "process_id";
-    sdb.syscheck_dec->fields[SK_TAG] = "tag";
-
-    sdb.id1 = getDecoderfromlist(SYSCHECK_MOD);
-    sdb.idn = getDecoderfromlist(SYSCHECK_NEW);
-    sdb.idd = getDecoderfromlist(SYSCHECK_DEL);
-
-    mdebug1("SyscheckInit completed.");
-}
-
-
-<<<<<<< HEAD
+    os_calloc(1, sizeof(OSDecoderInfo), fim_decoder);
+    fim_decoder->id = getDecoderfromlist(SYSCHECK_MOD);
+    fim_decoder->name = SYSCHECK_MOD;
+    fim_decoder->type = OSSEC_RL;
+    fim_decoder->fts = 0;
+
+    os_calloc(fields, sizeof(char *), fim_decoder->fields);
+    fim_decoder->fields[SK_FILE] = "file";
+    fim_decoder->fields[SK_SIZE] = "size";
+    fim_decoder->fields[SK_PERM] = "perm";
+    fim_decoder->fields[SK_UID] = "uid";
+    fim_decoder->fields[SK_GID] = "gid";
+    fim_decoder->fields[SK_MD5] = "md5";
+    fim_decoder->fields[SK_SHA1] = "sha1";
+    fim_decoder->fields[SK_SHA256] = "sha256";
+    fim_decoder->fields[SK_UNAME] = "uname";
+    fim_decoder->fields[SK_GNAME] = "gname";
+    fim_decoder->fields[SK_INODE] = "inode";
+    fim_decoder->fields[SK_MTIME] = "mtime";
+    fim_decoder->fields[SK_CHFIELDS] = "changed_fields";
+
+    fim_decoder->fields[SK_USER_ID] = "user_id";
+    fim_decoder->fields[SK_USER_NAME] = "user_name";
+    fim_decoder->fields[SK_GROUP_ID] = "group_id";
+    fim_decoder->fields[SK_GROUP_NAME] = "group_name";
+    fim_decoder->fields[SK_PROC_NAME] = "process_name";
+    fim_decoder->fields[SK_AUDIT_ID] = "audit_uid";
+    fim_decoder->fields[SK_AUDIT_NAME] = "audit_name";
+    fim_decoder->fields[SK_EFFECTIVE_UID] = "effective_uid";
+    fim_decoder->fields[SK_EFFECTIVE_NAME] = "effective_name";
+    fim_decoder->fields[SK_PPID] = "ppid";
+    fim_decoder->fields[SK_PROC_ID] = "process_id";
+    fim_decoder->fields[SK_TAG] = "tag";
+}
+// Initialize the necessary information to process the syscheck information
+void sdb_init(_sdb *localsdb) {
+    localsdb->db_err = 0;
+
+    memset(localsdb->comment, '\0', OS_MAXSTR + 1);
+    memset(localsdb->size, '\0', OS_FLSIZE + 1);
+    memset(localsdb->perm, '\0', OS_FLSIZE + 1);
+    memset(localsdb->owner, '\0', OS_FLSIZE + 1);
+    memset(localsdb->gowner, '\0', OS_FLSIZE + 1);
+    memset(localsdb->md5, '\0', OS_FLSIZE + 1);
+    memset(localsdb->sha1, '\0', OS_FLSIZE + 1);
+    memset(localsdb->sha256, '\0', OS_FLSIZE + 1);
+    memset(localsdb->mtime, '\0', OS_FLSIZE + 1);
+    memset(localsdb->inode, '\0', OS_FLSIZE + 1);
+}
+
 /* Special decoder for syscheck
  * Not using the default decoding lib for simplicity
  * and to be less resource intensive
  */
 int DecodeSyscheck(Eventinfo *lf)
-=======
-static void __setcompleted(const char *agent,int id)
->>>>>>> a02099fb
 {
     char *c_sum;
     char *w_sum;
     char *f_name;
-
-<<<<<<< HEAD
-    // Clean sdb memory
-    fim_clean_sdb_mem();
 
     /* Every syscheck message must be in the following format:
      * 'checksum' 'filename'
@@ -162,18 +122,8 @@
             merror(SK_INV_MSG);
             return (-1);
         }
-=======
-    /* Get agent file */
-    snprintf(sdb.buf[id], OS_FLSIZE , "%s/.%s.cpt", SYSCHECK_DIR, agent);
-
-    fp = fopen(sdb.buf[id], "w");
-    if (fp) {
-        fprintf(fp, "#!X");
-        fclose(fp);
->>>>>>> a02099fb
-    }
-
-<<<<<<< HEAD
+    }
+
     // Zero to get the check sum
     *f_name = '\0';
     f_name++;
@@ -188,19 +138,6 @@
         lf->data++;
     } else {
         lf->data = NULL;
-=======
-static int __iscompleted(const char *agent,int id)
-{
-    FILE *fp;
-
-    /* Get agent file */
-    snprintf(sdb.buf[id], OS_FLSIZE , "%s/.%s.cpt", SYSCHECK_DIR, agent);
-
-    fp = fopen(sdb.buf[id], "r");
-    if (fp) {
-        fclose(fp);
-        return (1);
->>>>>>> a02099fb
     }
 
     // Check if file is supposed to be ignored
@@ -214,24 +151,13 @@
                 return (0);
             }
 
-<<<<<<< HEAD
             ff_ig++;
-=======
-            w_mutex_lock(&sdb.syscheck_mutex[i]);
-            __setcompleted(lf->location,i);
-
-            /* Set as completed in memory */
-            sdb.agent_cp[i][0] = '1';
-            w_mutex_unlock(&sdb.syscheck_mutex[i]);
-            return;
->>>>>>> a02099fb
         }
     }
 
     // Checksum is at the beginning of the log
     c_sum = lf->log;
 
-<<<<<<< HEAD
     // Get w_sum
     if (w_sum = strchr(c_sum, '!'), w_sum) {
         *(w_sum++) = '\0';
@@ -246,6 +172,7 @@
     int decode_newsum = 0;
     int db_result = 0;
     int changes = 0;
+    int i = 0;
     char *ttype[OS_SIZE_128];
     char *wazuhdb_query = NULL;
     char *new_check_sum = NULL;
@@ -254,83 +181,18 @@
     char *check_sum = NULL;
     sk_sum_t oldsum = { .size = NULL };
     sk_sum_t newsum = { .size = NULL };
+    _sdb sdb;
+
+    /* Initialize the integrity database */
+    sdb_init(&sdb);
 
     os_calloc(OS_SIZE_6144 + 1, sizeof(char), wazuhdb_query);
     os_strdup(c_sum, new_check_sum);
 
     snprintf(wazuhdb_query, OS_SIZE_6144, "agent %s syscheck load %s", lf->agent_id, f_name);
-=======
-/* Return the file pointer to be used to verify the integrity */
-static FILE *DB_File(const char *agent, int *agent_id)
-{
-    int i;
-
-    /* Find file pointer */
-    for (i = 0; sdb.agent_ips[i] && i < MAX_AGENTS; i++) {
-        if (strcmp(sdb.agent_ips[i], agent) == 0) {
-            char buf[OS_MAXSTR + 1];
-
-            snprintf(buf, OS_FLSIZE , "%s/%s", SYSCHECK_DIR, agent);
-
-            if (!IsFile(buf)) {
-                /* Point to the beginning of the file */
-                w_mutex_lock(&sdb.syscheck_mutex[i]);
-                snprintf(sdb.buf[i], OS_FLSIZE , "%s/%s", SYSCHECK_DIR, agent);
-                fseek(sdb.agent_fps[i], 0, SEEK_SET);
-                *agent_id = i;
-                w_mutex_unlock(&sdb.syscheck_mutex[i]);
-                return (sdb.agent_fps[i]);
-            } else {
-                // File was deleted. Close and let reopen.
-                mwarn("Syscheck database '%s' has been deleted. Recreating.", agent);
-                w_mutex_lock(&sdb.syscheck_mutex[i]);
-                snprintf(sdb.buf[i], OS_FLSIZE , "%s/%s", SYSCHECK_DIR, agent);
-                fclose(sdb.agent_fps[i]);
-                free(sdb.agent_ips[i]);
-                sdb.agent_ips[i] = NULL;
-                w_mutex_unlock(&sdb.syscheck_mutex[i]);
-                break;
-            }
-        }
-    }
-
-    /* If here, our agent wasn't found */
-    if (i == MAX_AGENTS) {
-        merror("Unable to open integrity file. Increase MAX_AGENTS.");
-        return (NULL);
-    }
-
-    w_mutex_lock(&sdb.syscheck_mutex[i]);
-    os_strdup(agent, sdb.agent_ips[i]);
-
-    /* Get agent file */
-    snprintf(sdb.buf[i], OS_FLSIZE , "%s/%s", SYSCHECK_DIR, agent);
-
-    /* r+ to read and write. Do not truncate */
-    sdb.agent_fps[i] = fopen(sdb.buf[i], "r+");
-    if (!sdb.agent_fps[i]) {
-        /* Try opening with a w flag, file probably does not exist */
-        sdb.agent_fps[i] = fopen(sdb.buf[i], "w");
-        if (sdb.agent_fps[i]) {
-            fclose(sdb.agent_fps[i]);
-            sdb.agent_fps[i] = fopen(sdb.buf[i], "r+");
-        }
-    }
-
-    /* Check again */
-    if (!sdb.agent_fps[i]) {
-        merror("Unable to open '%s'", sdb.buf[i]);
-
-        free(sdb.agent_ips[i]);
-        sdb.agent_ips[i] = NULL;
-        w_mutex_unlock(&sdb.syscheck_mutex[i]);
-        return (NULL);
-    }
->>>>>>> a02099fb
 
     db_result = send_query_wazuhdb(wazuhdb_query, &response);
 
-<<<<<<< HEAD
     // Fail trying load info from DDBB
     if (db_result != 0) {
         merror("at fim_db_search(): Bad load query");
@@ -339,82 +201,23 @@
         free(wazuhdb_query);
         free(response);
         return (-1);
-=======
-    /* Check if the agent was completed */
-    if (__iscompleted(agent,i)) {
-        sdb.agent_cp[i][0] = '1';
->>>>>>> a02099fb
     }
     check_sum = strchr(response, ' ');
     *(check_sum++) = '\0';
 
-<<<<<<< HEAD
     //extract changes and date_alert fields only available from wazuh_db
     if(sk_decode_extradata(&oldsum, check_sum) > 0) {
         merror("at fim_db_search(): Error decoding extradata '%s' from '%s'", check_sum, f_name);
     }
-=======
-    w_mutex_unlock(&sdb.syscheck_mutex[i]);
-
-    return (sdb.agent_fps[i]);
-}
-
-/* Search the DB for any entry related to the file being received */
-static int DB_Search(const char *f_name, char *c_sum, char *w_sum, Eventinfo *lf)
-{
-    size_t sn_size;
-    int agent_id;
-    int result;
-
-    int changes = 0;
-    int st = 0;
-    int sf = 0;
-    int comment_buf = 0;
-
-    char *saved_sum = NULL;
-    char *saved_name = NULL;
-    char *saved_time = NULL;
-    char *saved_frec = NULL;
-
-    FILE *fp;
->>>>>>> a02099fb
 
     os_strdup(check_sum, old_check_sum);
     mdebug2("File '%s'", f_name);
     mdebug2("Old checksum '%s'", old_check_sum);
     mdebug2("New checksum '%s'", new_check_sum);
 
-<<<<<<< HEAD
     // Checksum match, we can just return and keep going
     if (SumCompare(old_check_sum, new_check_sum) == 0) {
         mdebug1("Alert discarded '%s' same check_sum", f_name);
-=======
-    char comment[OS_MAXSTR + 1] = {0};
-    char perm[257] = {0};
-    char size[257] = {0};
-    char owner[257] = {0};
-    char gowner[257] = {0};
-    char md5[257] = {0};
-    char sha1[257] = {0};
-    char sha256[257] = {0};
-    char mtime[257] = {0};
-    char inode[257] = {0};
-    char buf[OS_MAXSTR + 1] = {0};
-    char user_name[OS_FLSIZE + 1] = {0};
-    char audit_name[OS_FLSIZE + 1] = {0};
-    char effective_name[OS_FLSIZE + 1] = {0};
-    char group_name[OS_FLSIZE + 1] = {0};
-    char process_id[OS_FLSIZE + 1] = {0};
-    char process_name[OS_FLSIZE + 1] = {0};
-    u_int16_t syscheck_decoder_id = 0;
-
-    /* Get db pointer */
-    fp = DB_File(lf->location, &agent_id);
-
-    if (!fp) {
-        merror("Error handling integrity database.");
-        sdb.db_err++;
->>>>>>> a02099fb
         lf->data = NULL;
         fim_update_date (f_name, lf);
         free(wazuhdb_query);
@@ -424,9 +227,8 @@
         return (0);
     }
 
-<<<<<<< HEAD
     if (decode_newsum = sk_decode_sum(&newsum, c_sum, w_sum), decode_newsum != -1) {
-        InsertWhodata(&newsum);
+        InsertWhodata(&newsum, &sdb);
     }
 
     wazuhdb_query[0] = '\0';
@@ -450,57 +252,9 @@
                 free(old_check_sum);
                 free(response);
                 return (-1);
-=======
-    w_mutex_lock(&sdb.syscheck_mutex[agent_id]);
-
-    /* Read the integrity file and search for a possible entry */
-    if (fgetpos(fp, &sdb.init_pos[agent_id]) == -1) {
-        merror("Error handling integrity database (fgetpos).");
-        w_mutex_unlock(&sdb.syscheck_mutex[agent_id]);
-        return (0);
-    }
-
-    /* Loop over the file */
-    while (fgets(buf, OS_MAXSTR, fp) != NULL) {
-        /* Ignore blank lines and lines with a comment */
-        if (buf[0] == '\n' || buf[0] == '#') {
-            fgetpos(fp, &sdb.init_pos[agent_id]); /* Get next location */
-            continue;
-        }
-
-        /* Get name */
-        saved_name = strchr(buf, ' ');
-        if (saved_name == NULL) {
-            merror("Invalid integrity message in the database.");
-            fgetpos(fp, &sdb.init_pos[agent_id]); /* Get next location */
-            continue;
-        }
-        *saved_name = '\0';
-        saved_name++;
-
-        /* New format - with a timestamp */
-        if (*saved_name == '!') {
-            /* Get time */
-            saved_time = saved_name;
-            saved_time++;
-
-            saved_name = strchr(saved_name, ' ');
-            if (saved_name == NULL) {
-                merror("Invalid integrity message in the database");
-                fgetpos(fp, &sdb.init_pos[agent_id]); /* Get next location */
-                continue;
->>>>>>> a02099fb
-            }
-
-<<<<<<< HEAD
+            }
+
             mdebug2("File %s deleted from FIM DDBB", f_name);
-=======
-        if (saved_time == NULL) {
-            merror("Invalid integrity message in the database");
-            fgetpos(fp, &sdb.init_pos[agent_id]); /* Get next location */
-            continue;
-        }
->>>>>>> a02099fb
 
             break;
         case 0:
@@ -525,7 +279,6 @@
                 lf->event_type = FIM_ADDED;
             }
 
-<<<<<<< HEAD
             if (strstr(lf->location, "syscheck-registry")) {
                 *ttype = "registry";
             } else {
@@ -555,16 +308,6 @@
             }
 
             mdebug2("File %s saved/updated in FIM DDBB", f_name);
-=======
-        /* If name is different, go to next one */
-        if (strcmp(f_name, saved_name) != 0) {
-            /* Save current location */
-            fgetpos(fp, &sdb.init_pos[agent_id]);
-            continue;
-        }
-
-        saved_sum = buf;
->>>>>>> a02099fb
 
             break;
 
@@ -572,7 +315,6 @@
             merror("at fim_db_search: Couldn't decode fim sum '%s' from file '%s'.",
                     new_check_sum, f_name);
             lf->data = NULL;
-<<<<<<< HEAD
             sk_sum_clean(&newsum);
             free(wazuhdb_query);
             free(new_check_sum);
@@ -580,19 +322,17 @@
             free(response);
             return (-1);
     }
-=======
-            w_mutex_unlock(&sdb.syscheck_mutex[agent_id]);
-            return (0);
-        }
-        /* Get frec */
-        saved_frec = sdb.buf[agent_id];
-        saved_frec[2] = '\0';
-        sf = atoi(saved_frec);
->>>>>>> a02099fb
 
     if ((Config.syscheck_alert_new == 1 && fim_end_first_scan(lf))) {
         sk_fill_event(lf, f_name, &newsum);
-        fim_alert (f_name, &oldsum, &newsum, lf);
+
+        /* Fields */
+        lf->nfields = SK_NFIELDS;
+        for (i = 0; i < SK_NFIELDS; i++) {
+            os_strdup(fim_decoder->fields[i], lf->fields[i].key);
+        }
+
+        fim_alert (f_name, &oldsum, &newsum, lf, &sdb);
     } else {
         mdebug2("Alert discarded (alert_new option or first scan) file '%s'", f_name);
     }
@@ -606,7 +346,6 @@
 }
 
 
-<<<<<<< HEAD
 int send_query_wazuhdb(char *wazuhdb_query, char **output) {
     static int sock = -1;
     char response[OS_SIZE_6144];
@@ -653,31 +392,11 @@
                     last_attempt = mtime;
                     mterror(ARGV0, "at send_query_wazuhdb(): in send reattempt (%d)'%s'.", errno, strerror(errno));
                     return (-1);
-=======
-        if (!Config.syscheck_auto_ignore) {
-            syscheck_decoder_id = sdb.id1;
-            sf = 1;
-        } else {
-            if (lf->time.tv_sec - st < Config.syscheck_ignore_time) {
-                if (sf >= Config.syscheck_ignore_frequency) {
-                    /* No send alert */
-                    lf->data = NULL;
-                    w_mutex_unlock(&sdb.syscheck_mutex[agent_id]);
-                    return (0);
-                }
-                else {
-                    syscheck_decoder_id = sdb.id1;
-                    sf++;
-                    if (sf > 99) {
-                        sf = 99;
-                    }
->>>>>>> a02099fb
                 }
             } else {
                 // Return silently
                 return (-1);
             }
-<<<<<<< HEAD
 
         } else {
             mterror(ARGV0, "at send_query_wazuhdb(): in send (%d)'%s'.", errno, strerror(errno));
@@ -702,83 +421,23 @@
         } else {
             mterror(ARGV0, "at send_query_wazuhdb(): bad response '%s'.", response);
             return retval;
-=======
-            else {
-                syscheck_decoder_id = sdb.id1;
-                sf = 1;
-                st = lf->time.tv_sec;
-            }
-        }
-
-        /* Add new checksum to the database */
-        /* Commenting the file entry and adding a new one later */
-        if (fsetpos(fp, &sdb.init_pos[agent_id])) {
-            merror("Error handling integrity database (fsetpos).");
-            w_mutex_unlock(&sdb.syscheck_mutex[agent_id]);
-            return (0);
-        }
-        fputc('#', fp);
-
-        /* Add the new entry at the end of the file */
-        fseek(fp, 0, SEEK_END);
-        fprintf(fp, "%02u:%s !%ld %s\n",
-                sf,
-                c_sum,
-                (long int)st,
-                f_name);
-        fflush(fp);
-
-        if (result = sk_decode_sum(&newsum, c_sum, w_sum), result != -1) {
-            InsertWhodata(&newsum,user_name,effective_name,audit_name,group_name,process_id,process_name);
->>>>>>> a02099fb
         }
     } else {
         mterror(ARGV0, "at send_query_wazuhdb(): no response from wazuh-db.");
         return retval;
     }
 
-<<<<<<< HEAD
     return retval;
 }
 
-=======
-        switch (result) {
-        case -1:
-            merror("Couldn't decode syscheck sum from log.");
-            lf->data = NULL;
-            sk_sum_clean(&newsum);
-            w_mutex_unlock(&sdb.syscheck_mutex[agent_id]);
-            return 0;
-
-        case 0:
-            switch (sk_decode_sum(&oldsum, saved_sum, NULL)) {
-            case -1:
-                merror("Couldn't decode syscheck sum from database.");
-                lf->data = NULL;
-                sk_sum_clean(&newsum);
-                w_mutex_unlock(&sdb.syscheck_mutex[agent_id]);
-                return 0;
->>>>>>> a02099fb
-
-int fim_alert (char *f_name, sk_sum_t *oldsum, sk_sum_t *newsum, Eventinfo *lf) {
+
+int fim_alert (char *f_name, sk_sum_t *oldsum, sk_sum_t *newsum, Eventinfo *lf, _sdb *localsdb) {
     int changes = 0;
     int comment_buf = 0;
     char msg_type[OS_FLSIZE];
 
-<<<<<<< HEAD
     // Set decoder
-    lf->decoder_info = sdb.syscheck_dec;
-=======
-                /* Generate size message */
-                if (strcmp(oldsum.size, newsum.size) == 0) {
-                    size[0] = '\0';
-                } else {
-                    changes = 1;
-                    wm_strcat(&lf->fields[SK_CHFIELDS].value, "size", ',');
-                    snprintf(size, OS_FLSIZE,
-                             "Size changed from '%s' to '%s'\n",
-                             oldsum.size, newsum.size);
->>>>>>> a02099fb
+    lf->decoder_info = fim_decoder;
 
     switch (lf->event_type) {
         case FIM_DELETED:
@@ -791,161 +450,93 @@
             snprintf(msg_type, sizeof(msg_type), "checksum changed.");
             // Generate size message
             if (strcmp(oldsum->size, newsum->size) == 0) {
-                *sdb.size = '\0';
+                *localsdb->size = '\0';
             } else {
                 changes = 1;
                 wm_strcat(&lf->fields[SK_CHFIELDS].value, "size", ',');
-                snprintf(sdb.size, OS_FLSIZE,
+                snprintf(localsdb->size, OS_FLSIZE,
                         "Size changed from '%s' to '%s'\n",
                         oldsum->size, newsum->size);
 
-<<<<<<< HEAD
                 os_strdup(oldsum->size, lf->size_before);
             }
-=======
-                /* Permission message */
-                if (oldsum.perm == newsum.perm) {
-                    perm[0] = '\0';
-                } else if (oldsum.perm > 0 && newsum.perm > 0) {
-                    changes = 1;
-                    wm_strcat(&lf->fields[SK_CHFIELDS].value, "perm", ',');
-                    char opstr[10];
-                    char npstr[10];
->>>>>>> a02099fb
 
             // Permission message
             if (oldsum->perm == newsum->perm) {
-                *sdb.perm = '\0';
+                *localsdb->perm = '\0';
             } else if (oldsum->perm > 0 && newsum->perm > 0) {
                 changes = 1;
                 wm_strcat(&lf->fields[SK_CHFIELDS].value, "perm", ',');
                 char opstr[10];
                 char npstr[10];
 
-<<<<<<< HEAD
                 strncpy(opstr, agent_file_perm(oldsum->perm), sizeof(opstr) - 1);
                 strncpy(npstr, agent_file_perm(newsum->perm), sizeof(npstr) - 1);
                 opstr[9] = npstr[9] = '\0';
-=======
-                    snprintf(perm, OS_FLSIZE, "Permissions changed from "
-                             "'%9.9s' to '%9.9s'\n", opstr, npstr);
->>>>>>> a02099fb
-
-                snprintf(sdb.perm, OS_FLSIZE, "Permissions changed from "
+
+                snprintf(localsdb->perm, OS_FLSIZE, "Permissions changed from "
                             "'%9.9s' to '%9.9s'\n", opstr, npstr);
 
-<<<<<<< HEAD
                 lf->perm_before = oldsum->perm;
             } else {
-                *sdb.perm = '\0';
+                *localsdb->perm = '\0';
             }
 
             // Ownership message
             if (newsum->uid && oldsum->uid) {
                 if (strcmp(newsum->uid, oldsum->uid) == 0) {
-                    *sdb.owner = '\0';
-=======
-                /* Ownership message */
-                if (newsum.uid && oldsum.uid) {
-                    if (strcmp(newsum.uid, oldsum.uid) == 0) {
-                        owner[0] = '\0';
-                    } else {
-                        changes = 1;
-                        wm_strcat(&lf->fields[SK_CHFIELDS].value, "uid", ',');
-                        if (oldsum.uname && newsum.uname) {
-                            snprintf(owner, OS_FLSIZE, "Ownership was '%s (%s)', now it is '%s (%s)'\n", oldsum.uname, oldsum.uid, newsum.uname, newsum.uid);
-                            os_strdup(oldsum.uname, lf->uname_before);
-                        } else {
-                            snprintf(owner, OS_FLSIZE, "Ownership was '%s', now it is '%s'\n", oldsum.uid, newsum.uid);
-                        }
-                        os_strdup(oldsum.uid, lf->owner_before);
-                    }
-                }
-
-                /* Group ownership message */
-                if (newsum.gid && oldsum.gid) {
-                    if (strcmp(newsum.gid, oldsum.gid) == 0) {
-                        gowner[0] = '\0';
-                    } else {
-                        changes = 1;
-                        wm_strcat(&lf->fields[SK_CHFIELDS].value, "gid", ',');
-                        if (oldsum.gname && newsum.gname) {
-                            snprintf(gowner, OS_FLSIZE, "Group ownership was '%s (%s)', now it is '%s (%s)'\n", oldsum.gname, oldsum.gid, newsum.gname, newsum.gid);
-                            os_strdup(oldsum.gname, lf->gname_before);
-                        } else {
-                            snprintf(gowner, OS_FLSIZE, "Group ownership was '%s', now it is '%s'\n", oldsum.gid, newsum.gid);
-                        }
-                        os_strdup(oldsum.gid, lf->gowner_before);
-                }
-}
-                /* MD5 message */
-                if (!*newsum.md5 || !*oldsum.md5 || strcmp(newsum.md5, oldsum.md5) == 0) {
-                    md5[0] = '\0';
->>>>>>> a02099fb
+                    *localsdb->owner = '\0';
                 } else {
                     changes = 1;
                     wm_strcat(&lf->fields[SK_CHFIELDS].value, "uid", ',');
                     if (oldsum->uname && newsum->uname) {
-                        snprintf(sdb.owner, OS_FLSIZE, "Ownership was '%s (%s)', now it is '%s (%s)'\n", oldsum->uname, oldsum->uid, newsum->uname, newsum->uid);
+                        snprintf(localsdb->owner, OS_FLSIZE, "Ownership was '%s (%s)', now it is '%s (%s)'\n", oldsum->uname, oldsum->uid, newsum->uname, newsum->uid);
                         os_strdup(oldsum->uname, lf->uname_before);
                     } else {
-                        snprintf(sdb.owner, OS_FLSIZE, "Ownership was '%s', now it is '%s'\n", oldsum->uid, newsum->uid);
+                        snprintf(localsdb->owner, OS_FLSIZE, "Ownership was '%s', now it is '%s'\n", oldsum->uid, newsum->uid);
                     }
                     os_strdup(oldsum->uid, lf->owner_before);
                 }
             } else {
-                *sdb.owner = '\0';
-            }
-
-<<<<<<< HEAD
+                *localsdb->owner = '\0';
+            }
+
             // Group ownership message
             if (newsum->gid && oldsum->gid) {
                 if (strcmp(newsum->gid, oldsum->gid) == 0) {
-                    *sdb.gowner = '\0';
+                    *localsdb->gowner = '\0';
                 } else {
                     changes = 1;
                     wm_strcat(&lf->fields[SK_CHFIELDS].value, "gid", ',');
                     if (oldsum->gname && newsum->gname) {
-                        snprintf(sdb.gowner, OS_FLSIZE, "Group ownership was '%s (%s)', now it is '%s (%s)'\n", oldsum->gname, oldsum->gid, newsum->gname, newsum->gid);
+                        snprintf(localsdb->gowner, OS_FLSIZE, "Group ownership was '%s (%s)', now it is '%s (%s)'\n", oldsum->gname, oldsum->gid, newsum->gname, newsum->gid);
                         os_strdup(oldsum->gname, lf->gname_before);
                     } else {
-                        snprintf(sdb.gowner, OS_FLSIZE, "Group ownership was '%s', now it is '%s'\n", oldsum->gid, newsum->gid);
+                        snprintf(localsdb->gowner, OS_FLSIZE, "Group ownership was '%s', now it is '%s'\n", oldsum->gid, newsum->gid);
                     }
                     os_strdup(oldsum->gid, lf->gowner_before);
-=======
-                /* SHA-1 message */
-                if (!*newsum.sha1 || !*oldsum.sha1 || strcmp(newsum.sha1, oldsum.sha1) == 0) {
-                    sha1[0] = '\0';
-                } else {
-                    changes = 1;
-                    wm_strcat(&lf->fields[SK_CHFIELDS].value, "sha1", ',');
-                    snprintf(sha1, OS_FLSIZE, "Old sha1sum was: '%s'\nNew sha1sum is : '%s'\n",
-                             oldsum.sha1, newsum.sha1);
-                    os_strdup(oldsum.sha1, lf->sha1_before);
->>>>>>> a02099fb
                 }
             } else {
-                *sdb.gowner = '\0';
+                *localsdb->gowner = '\0';
             }
             // MD5 message
             if (!*newsum->md5 || !*oldsum->md5 || strcmp(newsum->md5, oldsum->md5) == 0) {
-                *sdb.md5 = '\0';
+                *localsdb->md5 = '\0';
             } else {
                 changes = 1;
                 wm_strcat(&lf->fields[SK_CHFIELDS].value, "md5", ',');
-                snprintf(sdb.md5, OS_FLSIZE, "Old md5sum was: '%s'\nNew md5sum is : '%s'\n",
+                snprintf(localsdb->md5, OS_FLSIZE, "Old md5sum was: '%s'\nNew md5sum is : '%s'\n",
                             oldsum->md5, newsum->md5);
                 os_strdup(oldsum->md5, lf->md5_before);
             }
 
-<<<<<<< HEAD
             // SHA-1 message
             if (!*newsum->sha1 || !*oldsum->sha1 || strcmp(newsum->sha1, oldsum->sha1) == 0) {
-                *sdb.sha1 = '\0';
+                *localsdb->sha1 = '\0';
             } else {
                 changes = 1;
                 wm_strcat(&lf->fields[SK_CHFIELDS].value, "sha1", ',');
-                snprintf(sdb.sha1, OS_FLSIZE, "Old sha1sum was: '%s'\nNew sha1sum is : '%s'\n",
+                snprintf(localsdb->sha1, OS_FLSIZE, "Old sha1sum was: '%s'\nNew sha1sum is : '%s'\n",
                             oldsum->sha1, newsum->sha1);
                 os_strdup(oldsum->sha1, lf->sha1_before);
             }
@@ -955,35 +546,16 @@
             {
                 if(oldsum->sha256) {
                     if (strcmp(newsum->sha256, oldsum->sha256) == 0) {
-                        *sdb.sha256 = '\0';
+                        *localsdb->sha256 = '\0';
                     } else {
                         changes = 1;
                         wm_strcat(&lf->fields[SK_CHFIELDS].value, "sha256", ',');
-                        snprintf(sdb.sha256, OS_FLSIZE, "Old sha256sum was: '%s'\nNew sha256sum is : '%s'\n",
+                        snprintf(localsdb->sha256, OS_FLSIZE, "Old sha256sum was: '%s'\nNew sha256sum is : '%s'\n",
                                 oldsum->sha256, newsum->sha256);
                         os_strdup(oldsum->sha256, lf->sha256_before);
-=======
-                /* SHA-256 message */
-                if(newsum.sha256 && newsum.sha256[0] != '\0')
-                {
-                    if(oldsum.sha256) {
-                        if (strcmp(newsum.sha256, oldsum.sha256) == 0) {
-                            sha256[0] = '\0';
-                        } else {
-                            changes = 1;
-                            wm_strcat(&lf->fields[SK_CHFIELDS].value, "sha256", ',');
-                            snprintf(sha256, OS_FLSIZE, "Old sha256sum was: '%s'\nNew sha256sum is : '%s'\n",
-                                    oldsum.sha256, newsum.sha256);
-                            os_strdup(oldsum.sha256, lf->sha256_before);
-                        }
-                    } else {
-                        changes = 1;
-                        wm_strcat(&lf->fields[SK_CHFIELDS].value, "sha256", ',');
-                        snprintf(sha256, OS_FLSIZE, "New sha256sum is : '%s'\n", newsum.sha256);
->>>>>>> a02099fb
                     }
                 } else {
-                    sha256[0] = '\0';
+                    localsdb->sha256[0] = '\0';
                 }
 
                 /* Modification time message */
@@ -995,83 +567,19 @@
                     old_ctime[strlen(old_ctime) - 1] = '\0';
                     new_ctime[strlen(new_ctime) - 1] = '\0';
 
-<<<<<<< HEAD
-                    snprintf(sdb.mtime, OS_FLSIZE, "Old modification time was: '%s', now it is '%s'\n", old_ctime, new_ctime);
+                    snprintf(localsdb->mtime, OS_FLSIZE, "Old modification time was: '%s', now it is '%s'\n", old_ctime, new_ctime);
                     lf->mtime_before = oldsum->mtime;
                     free(old_ctime);
                     free(new_ctime);
                 } else {
                     changes = 1;
                     wm_strcat(&lf->fields[SK_CHFIELDS].value, "sha256", ',');
-                    snprintf(sdb.sha256, OS_FLSIZE, "New sha256sum is : '%s'\n", newsum->sha256);
-=======
-                    snprintf(mtime, OS_FLSIZE, "Old modification time was: '%s', now it is '%s'\n", old_ctime, new_ctime);
-                    lf->mtime_before = oldsum.mtime;
-                    free(old_ctime);
-                    free(new_ctime);
-                } else {
-                    mtime[0] = '\0';
+                    snprintf(localsdb->sha256, OS_FLSIZE, "New sha256sum is : '%s'\n", newsum->sha256);
                 }
-
-                /* Inode message */
-                if (oldsum.inode && newsum.inode && oldsum.inode != newsum.inode) {
-                    changes = 1;
-                    wm_strcat(&lf->fields[SK_CHFIELDS].value, "inode", ',');
-                    snprintf(mtime, OS_FLSIZE, "Old inode was: '%ld', now it is '%ld'\n", oldsum.inode, newsum.inode);
-                    lf->inode_before = oldsum.inode;
-                } else {
-                    inode[0] = '\0';
-                }
-
-                /* Provide information about the file */
-                comment_buf = snprintf(comment, OS_MAXSTR, "Integrity checksum changed for: "
-                        "'%.756s'\n"
-                        "%s"
-                        "%s"
-                        "%s"
-                        "%s"
-                        "%s"
-                        "%s"
-                        "%s"
-                        "%s"
-                        "%s"
-                        "%s"
-                        "%s"
-                        "%s"
-                        "%s",
-                        f_name,
-                        size,
-                        perm,
-                        owner,
-                        gowner,
-                        md5,
-                        sha1,
-                        sha256,
-                        user_name,
-                        audit_name,
-                        effective_name,
-                        group_name,
-                        process_id,
-                        process_name);
-
-                if(!changes) {
-                    lf->data = NULL;
-                    sk_sum_clean(&newsum);
-                    return 0;
-                } else {
-                    wm_strcat(&lf->fields[SK_CHFIELDS].value, ",", '\0');
-                }
-
-                if(lf->data) {
-                    snprintf(comment+comment_buf, OS_MAXSTR-comment_buf, "What changed:\n%s", lf->data);
-                    os_strdup(lf->data, lf->diff);
->>>>>>> a02099fb
-                }
-            } else {
-                *sdb.sha256 = '\0';
-            }
-
-<<<<<<< HEAD
+            } else {
+                *localsdb->sha256 = '\0';
+            }
+
             // Modification time message
             if (oldsum->mtime && newsum->mtime && oldsum->mtime != newsum->mtime) {
                 changes = 1;
@@ -1081,87 +589,31 @@
                 old_ctime[strlen(old_ctime) - 1] = '\0';
                 new_ctime[strlen(new_ctime) - 1] = '\0';
 
-                snprintf(sdb.mtime, OS_FLSIZE, "Old modification time was: '%s', now it is '%s'\n", old_ctime, new_ctime);
+                snprintf(localsdb->mtime, OS_FLSIZE, "Old modification time was: '%s', now it is '%s'\n", old_ctime, new_ctime);
                 lf->mtime_before = oldsum->mtime;
                 free(old_ctime);
                 free(new_ctime);
             } else {
-                *sdb.mtime = '\0';
-=======
-                lf->event_type = FIM_MODIFIED;
-                break;
-
-            case 1:
-                /* If file was re-added, do not compare changes */
-                syscheck_decoder_id = sdb.idn;
-                lf->event_type = FIM_READDED;
-                sk_fill_event(lf, f_name, &newsum);
-                snprintf(comment, OS_MAXSTR,
-                     "File '%.756s' was re-added."
-                     "%s"
-                     "%s"
-                     "%s"
-                     "%s"
-                     "%s"
-                     "%s"
-                     "%s",
-                     f_name,
-                     (user_name[0] != '\0' || process_name[0] != '\0') ? "\n" : "",
-                     user_name,
-                     audit_name,
-                     effective_name,
-                     group_name,
-                     process_id,
-                     process_name);
-                break;
->>>>>>> a02099fb
+                *localsdb->mtime = '\0';
             }
 
             // Inode message
             if (oldsum->inode && newsum->inode && oldsum->inode != newsum->inode) {
                 changes = 1;
                 wm_strcat(&lf->fields[SK_CHFIELDS].value, "inode", ',');
-                snprintf(sdb.mtime, OS_FLSIZE, "Old inode was: '%ld', now it is '%ld'\n", oldsum->inode, newsum->inode);
+                snprintf(localsdb->mtime, OS_FLSIZE, "Old inode was: '%ld', now it is '%ld'\n", oldsum->inode, newsum->inode);
                 lf->inode_before = oldsum->inode;
             } else {
-                *sdb.inode = '\0';
+                *localsdb->inode = '\0';
             }
             break;
-<<<<<<< HEAD
         default:
             return (-1);
-=======
-
-        case 1:
-            /* File deleted */
-            syscheck_decoder_id = sdb.idd;
-            sk_fill_event(lf, f_name, &newsum);
-            lf->event_type = FIM_DELETED;
-
-            snprintf(comment, OS_MAXSTR,
-                 "File '%.756s' was deleted."
-                 "%s"
-                 "%s"
-                 "%s"
-                 "%s"
-                 "%s"
-                 "%s"
-                 "%s",
-                 f_name,
-                 (user_name[0] != '\0') ? "\n" : "",
-                 user_name,
-                 audit_name,
-                 effective_name,
-                 group_name,
-                 process_id,
-                 process_name);
->>>>>>> a02099fb
             break;
     }
 
-<<<<<<< HEAD
     // Provide information about the file
-    comment_buf = snprintf(sdb.comment, OS_SIZE_6144, "File"
+    comment_buf = snprintf(localsdb->comment, OS_SIZE_6144, "File"
             " '%.756s' "
             "%s\n"
             "%s"
@@ -1179,162 +631,87 @@
             "%s",
             f_name,
             msg_type,
-            sdb.size,
-            sdb.perm,
-            sdb.owner,
-            sdb.gowner,
-            sdb.md5,
-            sdb.sha1,
-            sdb.sha256,
-            sdb.user_name,
-            sdb.audit_name,
-            sdb.effective_name,
-            sdb.group_name,
-            sdb.process_id,
-            sdb.process_name
+            localsdb->size,
+            localsdb->perm,
+            localsdb->owner,
+            localsdb->gowner,
+            localsdb->md5,
+            localsdb->sha1,
+            localsdb->sha256,
+            localsdb->user_name,
+            localsdb->audit_name,
+            localsdb->effective_name,
+            localsdb->group_name,
+            localsdb->process_id,
+            localsdb->process_name
     );
 
     if(!changes) {
-=======
-        /* Create a new log message */
-        free(lf->full_log);
-        os_strdup(comment, lf->full_log);
-        lf->log = lf->full_log;
->>>>>>> a02099fb
         lf->data = NULL;
         sk_sum_clean(newsum);
     } else {
         wm_strcat(&lf->fields[SK_CHFIELDS].value, ",", '\0');
     }
 
-<<<<<<< HEAD
     if(lf->data) {
-        snprintf(sdb.comment+comment_buf, OS_SIZE_6144-comment_buf, "What changed:\n%s", lf->data);
+        snprintf(localsdb->comment+comment_buf, OS_SIZE_6144-comment_buf, "What changed:\n%s", lf->data);
         os_strdup(lf->data, lf->diff);
     }
 
     // Create a new log message
     free(lf->full_log);
-    os_strdup(sdb.comment, lf->full_log);
+    os_strdup(localsdb->comment, lf->full_log);
     lf->log = lf->full_log;
 
-=======
-        /* Set decoder */
-        lf->decoder_info = sdb.syscheck_dec;
-        sk_sum_clean(&newsum);
-        w_mutex_unlock(&sdb.syscheck_mutex[agent_id]);
-        return (1);
-
-    } /* Continue */
-
-    /* If we reach here, this file is not present in our database */
-    fseek(fp, 0, SEEK_END);
-    fprintf(fp, "00:%s !%ld %s\n", c_sum, (long int)lf->time.tv_sec, f_name);
-    fflush(fp);
-
-    /* Insert row in SQLite DB*/
-
-    switch (sk_decode_sum(&newsum, c_sum, w_sum)) {
-        case -1:
-            merror("Couldn't decode syscheck sum from log.");
-            break;
-
-        case 0:
-            lf->event_type = FIM_ADDED;
-
-            /* Alert if configured to notify on new files */
-            if ((Config.syscheck_alert_new == 1) && DB_IsCompleted(agent_id)) {
-                syscheck_decoder_id = sdb.idn;
-                InsertWhodata(&newsum,user_name,effective_name,audit_name,group_name,process_id,process_name);
-                sk_fill_event(lf, f_name, &newsum);
-
-                /* New file message */
-                snprintf(comment, OS_MAXSTR,
-                         "New file '%.756s' "
-                         "added to the file system.\n%s%s%s%s%s%s",
-                         f_name,
-                         user_name,
-                         audit_name,
-                         effective_name,
-                         group_name,
-                         process_id,
-                         process_name);
-
-                /* Create a new log message */
-                free(lf->full_log);
-                os_strdup(comment, lf->full_log);
-                lf->log = lf->full_log;
-
-                /* Set decoder */
-                lf->decoder_info = sdb.syscheck_dec;
-                lf->decoder_syscheck_id = syscheck_decoder_id;
-                lf->data = NULL;
-                sk_sum_clean(&newsum);
-                w_mutex_unlock(&sdb.syscheck_mutex[agent_id]);
-                return (1);
-            }
-
-            break;
-
-        case 1:
-            mwarn("Missing file entry.");
-            break;
-    }
-
-    lf->data = NULL;
-    sk_sum_clean(&newsum);
-
-    w_mutex_unlock(&sdb.syscheck_mutex[agent_id]);
->>>>>>> a02099fb
     return (0);
 }
 
-void InsertWhodata(const sk_sum_t * sum) {
+void InsertWhodata(const sk_sum_t * sum, _sdb *sdb) {
     // Whodata user
     if(sum->wdata.user_id && sum->wdata.user_name && *sum->wdata.user_id != '\0') {
-        snprintf(sdb.user_name, OS_FLSIZE, "(Audit) User: '%s (%s)'\n",
+        snprintf(sdb->user_name, OS_FLSIZE, "(Audit) User: '%s (%s)'\n",
                 sum->wdata.user_name, sum->wdata.user_id);
     } else {
-        *sdb.user_name = '\0';
+        *sdb->user_name = '\0';
     }
 
     // Whodata effective user
     if(sum->wdata.effective_uid && sum->wdata.effective_name && *sum->wdata.effective_uid != '\0') {
-        snprintf(sdb.effective_name, OS_FLSIZE, "(Audit) Effective user: '%s (%s)'\n",
+        snprintf(sdb->effective_name, OS_FLSIZE, "(Audit) Effective user: '%s (%s)'\n",
                 sum->wdata.effective_name, sum->wdata.effective_uid);
     } else {
-        *sdb.effective_name = '\0';
+        *sdb->effective_name = '\0';
     }
 
     // Whodata Audit user
     if(sum->wdata.audit_uid && sum->wdata.audit_name && *sum->wdata.audit_uid != '\0') {
-        snprintf(sdb.audit_name, OS_FLSIZE, "(Audit) Login user: '%s (%s)'\n",
+        snprintf(sdb->audit_name, OS_FLSIZE, "(Audit) Login user: '%s (%s)'\n",
                 sum->wdata.audit_name, sum->wdata.audit_uid);
     } else {
-        *sdb.audit_name = '\0';
+        *sdb->audit_name = '\0';
     }
 
     // Whodata Group
     if(sum->wdata.group_id && sum->wdata.group_name && *sum->wdata.group_id != '\0') {
-        snprintf(sdb.group_name, OS_FLSIZE, "(Audit) Group: '%s (%s)'\n",
+        snprintf(sdb->group_name, OS_FLSIZE, "(Audit) Group: '%s (%s)'\n",
                 sum->wdata.group_name, sum->wdata.group_id);
     } else {
-        *sdb.group_name = '\0';
+        *sdb->group_name = '\0';
     }
 
     // Whodata process
     if(sum->wdata.process_id && *sum->wdata.process_id != '\0') {
-        snprintf(sdb.process_id, OS_FLSIZE, "(Audit) Process id: '%s'\n",
+        snprintf(sdb->process_id, OS_FLSIZE, "(Audit) Process id: '%s'\n",
                 sum->wdata.process_id);
     } else {
-        *sdb.process_id = '\0';
+        *sdb->process_id = '\0';
     }
 
     if(sum->wdata.process_name && *sum->wdata.process_name != '\0') {
-        snprintf(sdb.process_name, OS_FLSIZE, "(Audit) Process name: '%s'\n",
+        snprintf(sdb->process_name, OS_FLSIZE, "(Audit) Process name: '%s'\n",
                 sum->wdata.process_name);
     } else {
-        *sdb.process_name = '\0';
+        *sdb->process_name = '\0';
     }
 }
 
@@ -1357,36 +734,9 @@
     return size1 == size2 ? strncmp(s1, s2, size1) : 1;
 }
 
-<<<<<<< HEAD
-// Clean sdb memory
-void fim_clean_sdb_mem() {
-    memset(sdb.buf, '\0', OS_SIZE_6144 + 1);
-    memset(sdb.comment, '\0', OS_SIZE_6144 + 1);
-
-    memset(sdb.size, '\0', OS_FLSIZE + 1);
-    memset(sdb.perm, '\0', OS_FLSIZE + 1);
-    memset(sdb.owner, '\0', OS_FLSIZE + 1);
-    memset(sdb.gowner, '\0', OS_FLSIZE + 1);
-    memset(sdb.md5, '\0', OS_FLSIZE + 1);
-    memset(sdb.sha1, '\0', OS_FLSIZE + 1);
-    memset(sdb.sha256, '\0', OS_FLSIZE + 1);
-    memset(sdb.mtime, '\0', OS_FLSIZE + 1);
-    memset(sdb.inode, '\0', OS_FLSIZE + 1);
-
-    // Whodata fields
-    memset(sdb.user_name, '\0', OS_FLSIZE + 1);
-    memset(sdb.group_name, '\0', OS_FLSIZE + 1);
-    memset(sdb.process_name, '\0', OS_FLSIZE + 1);
-    memset(sdb.audit_name, '\0', OS_FLSIZE + 1);
-    memset(sdb.effective_name, '\0', OS_FLSIZE + 1);
-    memset(sdb.ppid, '\0', OS_FLSIZE + 1);
-    memset(sdb.process_id, '\0', OS_FLSIZE + 1);
-}
-
 int fim_check_changes (int saved_frequency, long saved_time, Eventinfo *lf) {
     int freq = 0;
 
-    sdb.syscheck_dec->id = sdb.id1;
     if (!Config.syscheck_auto_ignore) {
         freq = 0;
     } else {
@@ -1553,48 +903,6 @@
             timestamp = 1;
         }
         timestamp = atol(ts);
-=======
-void InsertWhodata(const sk_sum_t * sum,char * user_name,char * effective_name, char * audit_name,char * group_name,char * process_id,char * process_name) {
-    /* Whodata user */
-    if(sum->wdata.user_id && sum->wdata.user_name && *sum->wdata.user_id != '\0') {
-        snprintf(user_name, OS_FLSIZE, "(Audit) User: '%s (%s)'\n", sum->wdata.user_name, sum->wdata.user_id);
-    } else {
-        *user_name = '\0';
-    }
-
-    /* Whodata effective user */
-    if(sum->wdata.effective_uid && sum->wdata.effective_name && *sum->wdata.effective_uid != '\0') {
-        snprintf(effective_name, OS_FLSIZE, "(Audit) Effective user: '%s (%s)'\n", sum->wdata.effective_name, sum->wdata.effective_uid);
-    } else {
-        *effective_name = '\0';
-    }
-
-    /* Whodata Audit user */
-    if(sum->wdata.audit_uid && sum->wdata.audit_name && *sum->wdata.audit_uid != '\0') {
-        snprintf(audit_name, OS_FLSIZE, "(Audit) Login user: '%s (%s)'\n", sum->wdata.audit_name, sum->wdata.audit_uid);
-    } else {
-        *audit_name = '\0';
-    }
-
-    /* Whodata Group */
-    if(sum->wdata.group_id && sum->wdata.group_name && *sum->wdata.group_id != '\0') {
-        snprintf(group_name, OS_FLSIZE, "(Audit) Group: '%s (%s)'\n", sum->wdata.group_name, sum->wdata.group_id);
-    } else {
-        *group_name = '\0';
-    }
-
-    /* Whodata process */
-    if(sum->wdata.process_id && *sum->wdata.process_id != '\0') {
-        snprintf(process_id, OS_FLSIZE, "(Audit) Process id: '%s'\n", sum->wdata.process_id);
-    } else {
-        *process_id = '\0';
-    }
-
-    if(sum->wdata.process_name && *sum->wdata.process_name != '\0') {
-        snprintf(process_name, OS_FLSIZE, "(Audit) Process name: '%s'\n", sum->wdata.process_name);
-    } else {
-        *process_name = '\0';
->>>>>>> a02099fb
     }
 
     free(wazuhdb_query);
