--- conflicted
+++ resolved
@@ -581,18 +581,10 @@
             w_mutex_unlock(&session->mutex);
 
             hash_node = OSHash_Next(w_logtest_sessions, &inode_it, hash_node);
-<<<<<<< HEAD
-=======
-
->>>>>>> 63767afd
             if (session->expired) {
                 connection->active_client -= 1;
                 w_logtest_remove_session(token_session);
             }
-<<<<<<< HEAD
-=======
-
->>>>>>> 63767afd
         }
 
         w_mutex_unlock(&connection->mutex_hash_table);
