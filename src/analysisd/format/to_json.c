--- conflicted
+++ resolved
@@ -325,7 +325,6 @@
         cJSON_AddStringToObject(data, "system_name", lf->systemname);
 
     // Whodata fields
-<<<<<<< HEAD
     if (file_diff) {
         cJSON* audit_sect = NULL;
         cJSON* process_sect = NULL;
@@ -345,7 +344,7 @@
         // Process section
         add_json_field(process_sect, "id", lf->process_id, "0");
         add_json_field(process_sect, "name", lf->process_name, "");
-        add_json_field(process_sect, "ppi", lf->ppid, "");
+        add_json_field(process_sect, "ppid", lf->ppid, "");
 
         // Auser sect
         add_json_field(auser_sect, "id", lf->audit_uid, "");
@@ -373,43 +372,6 @@
                 cJSON_AddItemToObject(audit_sect, "effective_user", euser_sect);
             }
             cJSON_AddItemToObject(file_diff, "audit", audit_sect);
-=======
-    if (lf->user_id && lf->user_name && file_diff) {
-        cJSON* audit = cJSON_CreateObject();
-
-        cJSON* user = cJSON_CreateObject();
-        cJSON_AddStringToObject(user, "id", lf->user_id);
-        cJSON_AddStringToObject(user, "name", lf->user_name);
-        cJSON_AddItemToObject(audit, "user", user);
-
-        if (lf->group_id && *lf->group_id != '\0') {
-            cJSON* group = cJSON_CreateObject();
-            cJSON_AddStringToObject(group, "id", lf->group_id);
-            if (lf->group_name) cJSON_AddStringToObject(group, "name", lf->group_name);
-            cJSON_AddItemToObject(audit, "group", group);
-        }
-
-        if (lf->process_id) {
-            cJSON* proc = cJSON_CreateObject();
-            cJSON_AddStringToObject(proc, "id", lf->process_id);
-            if (lf->process_name) cJSON_AddStringToObject(proc, "name", lf->process_name);
-            if (lf->ppid && *lf->ppid != '\0') cJSON_AddStringToObject(proc, "ppid", lf->ppid);
-            cJSON_AddItemToObject(audit, "process", proc);
-        }
-
-        if (lf->audit_uid && *lf->audit_uid != '\0') {
-            cJSON* auser = cJSON_CreateObject();
-            cJSON_AddStringToObject(auser, "id", lf->audit_uid);
-            if (lf->audit_name) cJSON_AddStringToObject(auser, "name", lf->audit_name);
-            cJSON_AddItemToObject(audit, "login_user", auser);
-        }
-
-        if (lf->effective_uid && *lf->effective_uid != '\0') {
-            cJSON* euser = cJSON_CreateObject();
-            cJSON_AddStringToObject(euser, "id", lf->effective_uid);
-            if (lf->effective_name) cJSON_AddStringToObject(euser, "name", lf->effective_name);
-            cJSON_AddItemToObject(audit, "effective_user", euser);
->>>>>>> 0d3f6a68
         }
     }
 
