--- conflicted
+++ resolved
@@ -1,7 +1,6 @@
 # Change Log
 All notable changes to this project will be documented in this file.
 
-<<<<<<< HEAD
 ## [v3.3.0]
 
 ### Added
@@ -16,7 +15,7 @@
 ### Fixed
 
 - Fix bug in Logcollector when removing duplicate localfiles. ([#402](https://github.com/wazuh/wazuh/pull/402))
-=======
+
 ## [v3.2.2]
 
 ### Fixed
@@ -24,7 +23,6 @@
 - Fixed bug in labels settings parser that may make Agentd or Logcollector crash.
 - Fixed issue when setting multiple <server-ip> stanzas in versions 3.0 - 3.2.1. ([#433](https://github.com/wazuh/wazuh/pull/433))
 - Fixed bug when socket database messages we not sent correctly. ([#435](https://github.com/wazuh/wazuh/pull/435))
->>>>>>> cb0d7c7b
 
 ## [v3.2.1]
 
