--- conflicted
+++ resolved
@@ -9,11 +9,7 @@
 # Install the package dev: python setup.py develop
 
 setup(name='wazuh',
-<<<<<<< HEAD
-      version='3.2.0-alpha1',
-=======
       version='3.2.0',
->>>>>>> ef5e6bb5
       description='Wazuh control with Python',
       url='https://github.com/wazuh',
       author='Wazuh',
