# Copyright (C) 2015-2020, Wazuh Inc.
# Created by Wazuh, Inc. <info@wazuh.com>.
# This program is free software; you can redistribute it and/or modify it under the terms of GPLv2

import os

import wazuh.configuration as configuration
from wazuh import common
from wazuh.core.rule import check_status, load_rules_from_file, Status, format_rule_decoder_file, RULE_REQUIREMENTS
from wazuh.exception import WazuhError
from wazuh.rbac.decorators import expose_resources
from wazuh.results import AffectedItemsWazuhResult
from wazuh.utils import process_array


def get_rules(rule_ids=None, status=None, group=None, pci_dss=None, gpg13=None, gdpr=None, hipaa=None, nist_800_53=None,
              relative_dirname=None, filename=None, level=None, offset=0, limit=common.database_limit, sort_by=None,
              sort_ascending=True, search_text=None, complementary_search=False, search_in_fields=None, q=''):
    """Gets a list of rules.

    :param rule_ids: IDs of rules.
    :param status: Filters the rules by status.
    :param group: Filters the rules by group.
    :param pci_dss: Filters the rules by pci_dss requirement.
    :param gpg13: Filters the rules by gpg13 requirement.
    :param gdpr: Filters the rules by gdpr requirement.
    :param hipaa: Filters the rules by hipaa requirement.
    :param nist_800_53: Filters the rules by nist_800_53 requirement.
    :param relative_dirname: Filters the relative dirname.
    :param filename: List of filenames to filter by.
    :param level: Filters the rules by level. level=2 or level=2-5.
    :param offset: First item to return.
    :param limit: Maximum number of items to return.
    :param sort_by: Fields to sort the items by
    :param sort_ascending: Sort in ascending (true) or descending (false) order
    :param search_text: Text to search
    :param complementary_search: Find items without the text to search
    :param search_in_fields: Fields to search in
    :param q: Defines query to filter.
    :return: Dictionary: {'items': array of items, 'totalItems': Number of items (without applying the limit)}
    """
    result = AffectedItemsWazuhResult(none_msg='No rule was shown',
                                      some_msg='Some rules could not be shown',
                                      all_msg='All selected rules were shown')
    rules = list()
    if rule_ids is None:
        rule_ids = list()
    levels = None

    if level:
        levels = level.split('-')
        if len(levels) < 0 or len(levels) > 2:
            raise WazuhError(1203)

    for rule_file in get_rules_files(limit=None).affected_items:
        rules.extend(load_rules_from_file(rule_file['filename'], rule_file['relative_dirname'], rule_file['status']))

    status = check_status(status)
    status = ['enabled', 'disabled'] if status == 'all' else [status]
    parameters = {'groups': group, 'pci_dss': pci_dss, 'gpg13': gpg13, 'gdpr': gdpr, 'hipaa': hipaa,
                  'nist_800_53': nist_800_53, 'relative_dirname': relative_dirname, 'filename': filename, 'id': rule_ids,
                  'level': levels, 'status': status}
    original_rules = list(rules)
    no_existent_ids = rule_ids[:]
    for r in original_rules:
        for key, value in parameters.items():
            if value:
                if key == 'level' and r in rules:
                    if len(value) == 1 and int(value[0]) != r['level'] or len(value) == 2 and \
                            not int(value[0]) <= r['level'] <= int(value[1]):
                        rules.remove(r)
                elif key == 'id':
                    if r[key] not in value and r in rules:
                        rules.remove(r)
                    elif r[key] in no_existent_ids:
                        no_existent_ids.remove(r[key])
                elif key == 'filename' and r[key] not in filename and r in rules:
                    rules.remove(r)
                elif key == 'status' and r[key] not in value and r in rules:
                    rules.remove(r)
                elif not isinstance(value, list) and value not in r[key]:
                    rules.remove(r)
    for rule_id in no_existent_ids:
        result.add_failed_item(id_=rule_id, error=WazuhError(1208))

    data = process_array(rules, search_text=search_text, search_in_fields=search_in_fields,
                         complementary_search=complementary_search, sort_by=sort_by, sort_ascending=sort_ascending,
                         allowed_sort_fields=Status.SORT_FIELDS.value, offset=offset, limit=limit, q=q)
    result.affected_items = data['items']
    result.total_affected_items = data['totalItems']

    return result


@expose_resources(actions=['rules:read'], resources=['rule:file:{filename}'])
def get_rules_files(status=None, relative_dirname=None, filename=None, offset=0, limit=common.database_limit, sort_by=None,
                    sort_ascending=True, search_text=None, complementary_search=False, search_in_fields=None):
    """Gets a list of the rule files.

    :param status: Filters by status: enabled, disabled, all.
    :param relative_dirname: Filters by relative dirname.
    :param filename: List of filenames to filter by.
    :param offset: First item to return.
    :param limit: Maximum number of items to return.
    :param sort_by: Fields to sort the items by
    :param sort_ascending: Sort in ascending (true) or descending (false) order
    :param search_text: Text to search
    :param complementary_search: Find items without the text to search
    :param search_in_fields: Fields to search in
    :return: AffectedItemsWazuhResult
    """
    result = AffectedItemsWazuhResult(none_msg='No rules files were shown',
                                      some_msg='Some rules files were shown',
                                      all_msg='All rules files were shown')
    status = check_status(status)
    # Rules configuration
    ruleset_conf = configuration.get_ossec_conf(section='ruleset')
    if not ruleset_conf:
        raise WazuhError(1200)
    rules_files = list()
    tags = ['rule_include', 'rule_exclude', 'rule_dir']
    if isinstance(filename, list):
        for f in filename:
            rules_files.extend(
                format_rule_decoder_file(ruleset_conf['ruleset'],
                                         {'status': status, 'relative_dirname': relative_dirname, 'filename': f},
                                         tags))
    else:
        rules_files = format_rule_decoder_file(ruleset_conf['ruleset'],
                                               {'status': status, 'relative_dirname': relative_dirname, 'filename': filename},
                                               tags)

    data = process_array(rules_files, search_text=search_text, search_in_fields=search_in_fields,
                         complementary_search=complementary_search, sort_by=sort_by, sort_ascending=sort_ascending,
                         offset=offset, limit=limit)
    result.affected_items = data['items']
    result.total_affected_items = data['totalItems']

    return result


def get_groups(offset=0, limit=common.database_limit, sort_by=None, sort_ascending=True, search_text=None,
               complementary_search=False, search_in_fields=None):
    """Get all the groups used in the rules.

    :param offset: First item to return.
    :param limit: Maximum number of items to return.
    :param sort_by: Fields to sort the items by
    :param sort_ascending: Sort in ascending (true) or descending (false) order
    :param search_text: Text to search
    :param complementary_search: Find items without the text to search
    :param search_in_fields: Fields to search in
    :return: Dictionary: {'items': array of items, 'totalItems': Number of items (without applying the limit)}
    """
    result = AffectedItemsWazuhResult(none_msg='No groups in rules are shown',
                                      some_msg='Some groups in rules are shown',
                                      all_msg='All groups in rules are shown')

    groups = {group for rule in get_rules(limit=None).affected_items for group in rule['groups']}

    data = process_array(list(groups), search_text=search_text, search_in_fields=search_in_fields,
                         complementary_search=complementary_search, sort_by=sort_by, sort_ascending=sort_ascending,
                         offset=offset, limit=limit)
    result.affected_items = data['items']
    result.total_affected_items = data['totalItems']

    return result


def get_requirement(requirement=None, offset=0, limit=common.database_limit, sort_by=None, sort_ascending=True,
                    search_text=None, complementary_search=False, search_in_fields=None):
    """Get the requirements used in the rules

    :param offset: First item to return.
    :param limit: Maximum number of items to return.
    :param sort_by: Fields to sort the items by
    :param sort_ascending: Sort in ascending (true) or descending (false) order
    :param search_text: Text to search
    :param complementary_search: Find items without the text to search
    :param search_in_fields: Fields to search in
    :param requirement: Requirement to get
    :return: Dictionary: {'items': array of items, 'totalItems': Number of items (without applying the limit)}
    """
    result = AffectedItemsWazuhResult(none_msg='No rule was shown',
                                      all_msg='Selected rules were shown')

    if requirement not in RULE_REQUIREMENTS:
        result.add_failed_item(id_=requirement, error=WazuhError(1205, extra_message=requirement,
                               extra_remediation=f'Valid ones are {RULE_REQUIREMENTS}'))

        return result

    req = list({req for rule in get_rules(limit=None).affected_items for req in rule[requirement]})

    data = process_array(req, search_text=search_text, search_in_fields=search_in_fields,
                         complementary_search=complementary_search, sort_by=sort_by, sort_ascending=sort_ascending,
                         offset=offset, limit=limit)
    result.affected_items = data['items']
    result.total_affected_items = data['totalItems']

    return result


def get_file(filename=None):
    """Reads content of specified file

    :param filename: File name to read content from
    :return: File contents
    """
    files = get_rules_files(filename=filename).affected_items

<<<<<<< HEAD
    if len(files) > 0:
        rules_path = files[0]['relative_dirname']
        try:
            full_path = os.path.join(common.ossec_path, rules_path, filename)
            with open(full_path) as f:
                return f.read()
        except OSError:
            raise WazuhError(1414, extra_message=os.path.join('WAZUH_HOME', rules_path, filename))
    else:
        raise WazuhError(1415)
=======
    S_ENABLED = 'enabled'
    S_DISABLED = 'disabled'
    S_ALL = 'all'
    SORT_FIELDS = ['file', 'path', 'description', 'id', 'level', 'status']

    def __init__(self):
        self.file = None
        self.path = None
        self.description = ""
        self.id = None
        self.level = None
        self.status = None
        self.groups = []
        self.pci = []
        self.gpg13 = []
        self.gdpr = []
        self.hipaa = []
        self.nist_800_53 = []
        self.mitre = []
        self.details = {}

    def __str__(self):
        return str(self.to_dict())

    def __lt__(self, other):
        if isinstance(other, Rule):
            return self.id < other.id
        else:
            raise WazuhException(1204)

    def __le__(self, other):
        if isinstance(other, Rule):
            return self.id <= other.id
        else:
            raise WazuhException(1204)

    def __gt__(self, other):
        if isinstance(other, Rule):
            return self.id > other.id
        else:
            raise WazuhException(1204)

    def __ge__(self, other):
        if isinstance(other, Rule):
            return self.id >= other.id
        else:
            raise WazuhException(1204)

    def to_dict(self):
        return {'file': self.file, 'path': self.path, 'id': self.id, 'description': self.description,
                'level': self.level, 'status': self.status, 'groups': self.groups, 'pci': self.pci, 'gdpr': self.gdpr,
                'hipaa': self.hipaa, 'nist-800-53': self.nist_800_53, 'gpg13': self.gpg13, 'mitre': self.mitre,
                'details': self.details}


    def set_group(self, group):
        """
        Adds a group to the group list.
        :param group: Group to add (string or list)
        """

        Rule.__add_unique_element(self.groups, group)

    def set_pci(self, pci):
        """
        Adds a pci requirement to the pci list.
        :param pci: Requirement to add (string or list).
        """

        Rule.__add_unique_element(self.pci, pci)

    def set_gpg13(self, gpg13):
        """
        Adds a gpg13 requirement to the gpg13 list.
        :param gpg13: Requirement to add (string or list).
        """

        Rule.__add_unique_element(self.gpg13, gpg13)

    def set_gdpr(self, gdpr):
        """
        Adds a gdpr requirement to the gdpr list.
        :param gdpr: Requirement to add (string or list).
        """
        Rule.__add_unique_element(self.gdpr, gdpr)

    def set_hipaa(self, hipaa):
        """
        Adds a hipaa requirement to the hipaa list.
        :param hipaa: Requirement to add (string or list).
        """
        Rule.__add_unique_element(self.hipaa, hipaa)

    def set_nist_800_53(self, nist_800_53):
        """
        Adds a nist_800_53 requirement to the nist_800_53 list.
        :param nist_800_53: Requirement to add (string or list).
        """
        Rule.__add_unique_element(self.nist_800_53, nist_800_53)

    def set_mitre(self, mitre):
        """
        Adds a mitre requirement to the mitre list.
        :param mitre: Requirement to add (string or list).
        """
        Rule.__add_unique_element(self.mitre, mitre)

    def add_detail(self, detail, value):
        """
        Add a rule detail (i.e. category, noalert, etc.).

        :param detail: Detail name.
        :param value: Detail value.
        """
        if detail in self.details:
            # If it was an element, we create a list.
            if type(self.details[detail]) is not list:
                element = self.details[detail]
                self.details[detail] = [element]

            self.details[detail].append(value)
        else:
            self.details[detail] = value

    @staticmethod
    def __add_unique_element(src_list, element):
        new_list = []

        if type(element) in [list, tuple]:
            new_list.extend(element)
        else:
            new_list.append(element)

        for item in new_list:
            if item is not None and item != '':
                i = item.strip()
                if i not in src_list:
                    src_list.append(i)

    @staticmethod
    def __check_status(status):
        if status is None:
            return Rule.S_ALL
        elif status in [Rule.S_ALL, Rule.S_ENABLED, Rule.S_DISABLED]:
            return status
        else:
            raise WazuhException(1202)

    @staticmethod
    def get_rules_files(status=None, path=None, file=None, offset=0, limit=common.database_limit, sort=None, search=None):
        """
        Gets a list of the rule files.

        :param status: Filters by status: enabled, disabled, all.
        :param path: Filters by path.
        :param file: Filters by filename.
        :param offset: First item to return.
        :param limit: Maximum number of items to return.
        :param sort: Sorts the items. Format: {"fields":["field1","field2"],"order":"asc|desc"}.
        :param search: Looks for items with the specified string.
        :return: Dictionary: {'items': array of items, 'totalItems': Number of items (without applying the limit)}
        """
        data = []
        status = Rule.__check_status(status)

        # Rules configuration
        ruleset_conf = configuration.get_ossec_conf(section='ruleset')
        if not ruleset_conf:
            raise WazuhException(1200)

        tmp_data = []
        tags = ['rule_include', 'rule_exclude']
        exclude_filenames = []
        for tag in tags:
            if tag in ruleset_conf:
                item_status = Rule.S_DISABLED if tag == 'rule_exclude' else Rule.S_ENABLED

                if type(ruleset_conf[tag]) is list:
                    items = ruleset_conf[tag]
                else:
                    items = [ruleset_conf[tag]]

                for item in items:
                    item_name = os.path.basename(item)
                    full_dir = os.path.dirname(item)
                    item_dir = os.path.relpath(full_dir if full_dir else common.ruleset_rules_path,
                                               start=common.ossec_path)
                    if tag == 'rule_exclude':
                        exclude_filenames.append(item_name)
                    else:
                        tmp_data.append({'file': item_name, 'path': item_dir, 'status': item_status})

        tag = 'rule_dir'
        if tag in ruleset_conf:
            if type(ruleset_conf[tag]) is list:
                items = ruleset_conf[tag]
            else:
                items = [ruleset_conf[tag]]

            for item_dir in items:
                all_rules = "{0}/{1}/*.xml".format(common.ossec_path, item_dir)

                for item in glob(all_rules):
                    item_name = os.path.basename(item)
                    item_dir = os.path.relpath(os.path.dirname(item), start=common.ossec_path)
                    if item_name in exclude_filenames:
                        item_status = Rule.S_DISABLED
                    else:
                        item_status = Rule.S_ENABLED
                    tmp_data.append({'file': item_name, 'path': item_dir, 'status': item_status})

        data = list(tmp_data)
        for d in tmp_data:
            if status and status != 'all' and status != d['status']:
                data.remove(d)
                continue
            if path and path != d['path']:
                data.remove(d)
                continue
            if file and file != d['file']:
                data.remove(d)
                continue

        if search:
            data = search_array(data, search['value'], search['negation'])

        if sort:
            data = sort_array(data, sort['fields'], sort['order'])
        else:
            data = sort_array(data, ['file'], 'asc')

        return {'items': cut_array(data, offset, limit), 'totalItems': len(data)}

    @staticmethod
    def get_rules(offset=0, limit=common.database_limit, sort=None, search=None, filters={}, q=''):
        """
        Gets a list of rules.

        :param offset: First item to return.
        :param limit: Maximum number of items to return.
        :param sort: Sorts the items. Format: {"fields":["field1","field2"],"order":"asc|desc"}.
        :param search: Looks for items with the specified string.
        :param filters: Defines field filters required by the user. Format: {"field1":"value1", "field2":["value2","value3"]}.
            This filter is used for filtering by 'status', 'group', 'pci', 'gpg13', 'gdpr', 'hipaa', 'nist-800-53',
            'mitre', 'file', 'path', 'id' and 'level'.
        :param q: Defines query to filter.

        :return: Dictionary: {'items': array of items, 'totalItems': Number of items (without applying the limit)}
        """
        # set default values to parameters
        status = filters.get('status', None)
        group = filters.get('group', None)
        pci = filters.get('pci', None)
        gpg13 = filters.get('gpg13', None)
        gdpr = filters.get('gdpr', None)
        hipaa = filters.get('hipaa', None)
        nist_800_53 = filters.get('nist-800-53', None)
        mitre = filters.get('mitre', None)
        path = filters.get('path', None)
        file_ = filters.get('file', None)
        id_ = filters.get('id', None)
        level = filters.get('level', None)

        all_rules = []

        if level:
            levels = level.split('-')
            if len(levels) < 0 or len(levels) > 2:
                raise WazuhException(1203)

        for rule_file in Rule.get_rules_files(status=status, limit=None)['items']:
            all_rules.extend(Rule.__load_rules_from_file(rule_file['file'], rule_file['path'], rule_file['status']))

        rules = list(all_rules)
        for r in all_rules:
            if group and group not in r.groups:
                rules.remove(r)
                continue
            elif pci and pci not in r.pci:
                rules.remove(r)
                continue
            elif gpg13 and gpg13 not in r.gpg13:
                rules.remove(r)
                continue
            elif gdpr and gdpr not in r.gdpr:
                rules.remove(r)
                continue
            elif hipaa and hipaa not in r.hipaa:
                rules.remove(r)
                continue
            elif nist_800_53 and nist_800_53 not in r.nist_800_53:
                rules.remove(r)
                continue
            elif mitre and mitre not in r.mitre:
                rules.remove(r)
                continue
            elif path and path != r.path:
                rules.remove(r)
                continue
            elif file_ and file_ != r.file:
                rules.remove(r)
                continue
            elif id_ and int(id_) != r.id:
                rules.remove(r)
                continue
            elif level:
                if len(levels) == 1:
                    if int(levels[0]) != r.level:
                        rules.remove(r)
                        continue
                elif not (int(levels[0]) <= r.level <= int(levels[1])):
                    rules.remove(r)
                    continue

        if search:
            rules = search_array(rules, search['value'], search['negation'])

        if q:
            # rules contains a list of Rule objects, it is necessary to cast it into dictionaries
            rules = filter_array_by_query(q, [rule.to_dict() for rule in rules])

        if sort:
            rules = sort_array(rules, sort['fields'], sort['order'], Rule.SORT_FIELDS)
        else:
            rules = sort_array(rules, ['id'], 'asc')

        return {'items': cut_array(rules, offset, limit), 'totalItems': len(rules)}

    @staticmethod
    def get_groups(offset=0, limit=common.database_limit, sort=None, search=None):
        """
        Get all the groups used in the rules.

        :param offset: First item to return.
        :param limit: Maximum number of items to return.
        :param sort: Sorts the items. Format: {"fields":["field1","field2"],"order":"asc|desc"}.
        :param search: Looks for items with the specified string.
        :return: Dictionary: {'items': array of items, 'totalItems': Number of items (without applying the limit)}
        """
        groups = set()

        for rule in Rule.get_rules(limit=None)['items']:
            for group in rule.groups:
                groups.add(group)

        if search:
            groups = search_array(groups, search['value'], search['negation'])

        if sort:
            groups = sort_array(groups, order=sort['order'])
        else:
            groups = sort_array(groups)

        return {'items': cut_array(groups, offset, limit), 'totalItems': len(groups)}

    @staticmethod
    def _get_requirement(requirement, offset=0, limit=common.database_limit, sort=None, search=None):
        """
        Get the requirements used in the rules

        :param offset: First item to return.
        :param limit: Maximum number of items to return.
        :param sort: Sorts the items. Format: {"fields":["field1","field2"],"order":"asc|desc"}.
        :param search: Looks for items with the specified string.
        :param requirement: requirement to get (pci, gpg13 or dgpr)
        :return: Dictionary: {'items': array of items, 'totalItems': Number of items (without applying the limit)}
        """
        valid_requirements = ['pci', 'gdpr', 'gpg13', 'hipaa', 'nist-800-53', 'mitre']

        if requirement not in valid_requirements:
            raise WazuhException(1205, requirement)

        req = list({req for rule in Rule.get_rules(limit=None)['items'] for req in rule.to_dict()[requirement]})

        if search:
            req = search_array(req, search['value'], search['negation'])

        if sort:
            req = sort_array(req, order=sort['order'])
        else:
            req = sort_array(req)

        return {'items': cut_array(req, offset, limit), 'totalItems': len(req)}

    @staticmethod
    def get_pci(offset=0, limit=common.database_limit, sort=None, search=None):
        """
        Get all the PCI requirements used in the rules.

        :param offset: First item to return.
        :param limit: Maximum number of items to return.
        :param sort: Sorts the items. Format: {"fields":["field1","field2"],"order":"asc|desc"}.
        :param search: Looks for items with the specified string.
        :return: Dictionary: {'items': array of items, 'totalItems': Number of items (without applying the limit)}
        """

        return Rule._get_requirement('pci', offset=offset, limit=limit, sort=sort, search=search)

    @staticmethod
    def get_gpg13(offset=0, limit=common.database_limit, sort=None, search=None):
        """
        Get all the GPG13 requirements used in the rules.

        :param offset: First item to return.
        :param limit: Maximum number of items to return.
        :param sort: Sorts the items. Format: {"fields":["field1","field2"],"order":"asc|desc"}.
        :param search: Looks for items with the specified string.
        :return: Dictionary: {'items': array of items, 'totalItems': Number of items (without applying the limit)}
        """
        return Rule._get_requirement('gpg13', offset=offset, limit=limit, sort=sort, search=search)

    @staticmethod
    def get_gdpr(offset=0, limit=common.database_limit, sort=None, search=None):
        """
        Get all the GDPR requirements used in the rules.

        :param offset: First item to return.
        :param limit: Maximum number of items to return.
        :param sort: Sorts the items. Format: {"fields":["field1","field2"],"order":"asc|desc"}.
        :param search: Looks for items with the specified string.
        :return: Dictionary: {'items': array of items, 'totalItems': Number of items (without applying the limit)}
        """
        return Rule._get_requirement('gdpr', offset=offset, limit=limit, sort=sort, search=search)

    @staticmethod
    def get_hipaa(offset=0, limit=common.database_limit, sort=None, search=None):
        """
        Get all the HIPAA requirements used in the rules.

        :param offset: First item to return.
        :param limit: Maximum number of items to return.
        :param sort: Sorts the items. Format: {"fields":["field1","field2"],"order":"asc|desc"}.
        :param search: Looks for items with the specified string.
        :return: Dictionary: {'items': array of items, 'totalItems': Number of items (without applying the limit)}
        """
        return Rule._get_requirement('hipaa', offset=offset, limit=limit, sort=sort, search=search)

    @staticmethod
    def get_nist_800_53(offset=0, limit=common.database_limit, sort=None, search=None):
        """
        Get all the NIST-800-53 requirements used in the rules.

        :param offset: First item to return.
        :param limit: Maximum number of items to return.
        :param sort: Sorts the items. Format: {"fields":["field1","field2"],"order":"asc|desc"}.
        :param search: Looks for items with the specified string.
        :return: Dictionary: {'items': array of items, 'totalItems': Number of items (without applying the limit)}
        """
        return Rule._get_requirement('nist-800-53', offset=offset, limit=limit, sort=sort, search=search)

    @staticmethod
    def get_mitre(offset=0, limit=common.database_limit, sort=None, search=None):
        """
        Get all the Mitre requirements used in the rules.

        :param offset: First item to return.
        :param limit: Maximum number of items to return.
        :param sort: Sorts the items. Format: {"fields":["field1","field2"],"order":"asc|desc"}.
        :param search: Looks for items with the specified string.
        :return: Dictionary: {'items': array of items, 'totalItems': Number of items (without applying the limit)}
        """
        return Rule._get_requirement('mitre', offset=offset, limit=limit, sort=sort, search=search)

    @staticmethod
    def __load_rules_from_file(rule_file, rule_path, rule_status):
        try:
            rules = []

            root = load_wazuh_xml(os.path.join(common.ossec_path, rule_path, rule_file))

            for xml_group in list(root):
                if xml_group.tag.lower() == "group":
                    general_groups = xml_group.attrib['name'].split(',')
                    for xml_rule in list(xml_group):
                        # New rule
                        if xml_rule.tag.lower() == "rule":
                            groups = []
                            mitre = []
                            rule = Rule()
                            rule.file = rule_file
                            rule.path = rule_path
                            rule.id = int(xml_rule.attrib['id'])
                            rule.level = int(xml_rule.attrib['level'])
                            rule.status = rule_status

                            for k in xml_rule.attrib:
                                if k != 'id' and k != 'level':
                                    rule.details[k] = xml_rule.attrib[k]

                            for xml_rule_tags in list(xml_rule):
                                tag = xml_rule_tags.tag.lower()
                                value = xml_rule_tags.text
                                if value == None:
                                    value = ''
                                if tag == "group":
                                    groups.extend(value.split(","))
                                if tag == "mitre":
                                    for mitre_attack in list(xml_rule_tags):
                                        mitre.append(mitre_attack.text)
                                elif tag == "description":
                                    rule.description += value
                                elif tag == "field":
                                    rule.add_detail(xml_rule_tags.attrib['name'], value)
                                elif tag in ("list", "info"):
                                    list_detail = {'name': value}
                                    for attrib, attrib_value in xml_rule_tags.attrib.items():
                                        list_detail[attrib] = attrib_value
                                    rule.add_detail(tag, list_detail)
                                # show rule variables
                                elif tag in {'regex', 'match', 'user', 'id'} and value != '' and value[0] == "$":
                                    for variable in filter(lambda x: x.get('name') == value[1:], root.findall('var')):
                                        rule.add_detail(tag, variable.text)
                                else:
                                    rule.add_detail(tag, value)

                            # set mitre
                            rule.set_mitre(mitre)

                            # Set groups
                            groups.extend(general_groups)

                            pci_groups = []
                            gpg13_groups = []
                            gdpr_groups = []
                            hippa_groups = []
                            nist_800_53_groups = []
                            ossec_groups = []
                            for g in groups:
                                if 'pci_dss_' in g:
                                    pci_groups.append(g.strip()[8:])
                                elif 'gpg13_' in g:
                                    gpg13_groups.append(g.strip()[6:])
                                elif 'gdpr_' in g:
                                    gdpr_groups.append(g.strip()[5:])
                                elif 'hipaa_' in g:
                                    hippa_groups.append(g.strip()[6:])
                                elif 'nist_800_53_' in g:
                                    nist_800_53_groups.append(g.strip()[12:])
                                else:
                                    ossec_groups.append(g)

                            rule.set_pci(pci_groups)
                            rule.set_gpg13(gpg13_groups)
                            rule.set_gdpr(gdpr_groups)
                            rule.set_hipaa(hippa_groups)
                            rule.set_nist_800_53(nist_800_53_groups)
                            rule.set_group(ossec_groups)

                            rules.append(rule)
        except Exception as e:
            raise WazuhException(1201, "{0}. Error: {1}".format(rule_file, str(e)))

        return rules
>>>>>>> 7420370b
<|MERGE_RESOLUTION|>--- conflicted
+++ resolved
@@ -209,7 +209,6 @@
     """
     files = get_rules_files(filename=filename).affected_items
 
-<<<<<<< HEAD
     if len(files) > 0:
         rules_path = files[0]['relative_dirname']
         try:
@@ -220,474 +219,6 @@
             raise WazuhError(1414, extra_message=os.path.join('WAZUH_HOME', rules_path, filename))
     else:
         raise WazuhError(1415)
-=======
-    S_ENABLED = 'enabled'
-    S_DISABLED = 'disabled'
-    S_ALL = 'all'
-    SORT_FIELDS = ['file', 'path', 'description', 'id', 'level', 'status']
-
-    def __init__(self):
-        self.file = None
-        self.path = None
-        self.description = ""
-        self.id = None
-        self.level = None
-        self.status = None
-        self.groups = []
-        self.pci = []
-        self.gpg13 = []
-        self.gdpr = []
-        self.hipaa = []
-        self.nist_800_53 = []
-        self.mitre = []
-        self.details = {}
-
-    def __str__(self):
-        return str(self.to_dict())
-
-    def __lt__(self, other):
-        if isinstance(other, Rule):
-            return self.id < other.id
-        else:
-            raise WazuhException(1204)
-
-    def __le__(self, other):
-        if isinstance(other, Rule):
-            return self.id <= other.id
-        else:
-            raise WazuhException(1204)
-
-    def __gt__(self, other):
-        if isinstance(other, Rule):
-            return self.id > other.id
-        else:
-            raise WazuhException(1204)
-
-    def __ge__(self, other):
-        if isinstance(other, Rule):
-            return self.id >= other.id
-        else:
-            raise WazuhException(1204)
-
-    def to_dict(self):
-        return {'file': self.file, 'path': self.path, 'id': self.id, 'description': self.description,
-                'level': self.level, 'status': self.status, 'groups': self.groups, 'pci': self.pci, 'gdpr': self.gdpr,
-                'hipaa': self.hipaa, 'nist-800-53': self.nist_800_53, 'gpg13': self.gpg13, 'mitre': self.mitre,
-                'details': self.details}
-
-
-    def set_group(self, group):
-        """
-        Adds a group to the group list.
-        :param group: Group to add (string or list)
-        """
-
-        Rule.__add_unique_element(self.groups, group)
-
-    def set_pci(self, pci):
-        """
-        Adds a pci requirement to the pci list.
-        :param pci: Requirement to add (string or list).
-        """
-
-        Rule.__add_unique_element(self.pci, pci)
-
-    def set_gpg13(self, gpg13):
-        """
-        Adds a gpg13 requirement to the gpg13 list.
-        :param gpg13: Requirement to add (string or list).
-        """
-
-        Rule.__add_unique_element(self.gpg13, gpg13)
-
-    def set_gdpr(self, gdpr):
-        """
-        Adds a gdpr requirement to the gdpr list.
-        :param gdpr: Requirement to add (string or list).
-        """
-        Rule.__add_unique_element(self.gdpr, gdpr)
-
-    def set_hipaa(self, hipaa):
-        """
-        Adds a hipaa requirement to the hipaa list.
-        :param hipaa: Requirement to add (string or list).
-        """
-        Rule.__add_unique_element(self.hipaa, hipaa)
-
-    def set_nist_800_53(self, nist_800_53):
-        """
-        Adds a nist_800_53 requirement to the nist_800_53 list.
-        :param nist_800_53: Requirement to add (string or list).
-        """
-        Rule.__add_unique_element(self.nist_800_53, nist_800_53)
-
-    def set_mitre(self, mitre):
-        """
-        Adds a mitre requirement to the mitre list.
-        :param mitre: Requirement to add (string or list).
-        """
-        Rule.__add_unique_element(self.mitre, mitre)
-
-    def add_detail(self, detail, value):
-        """
-        Add a rule detail (i.e. category, noalert, etc.).
-
-        :param detail: Detail name.
-        :param value: Detail value.
-        """
-        if detail in self.details:
-            # If it was an element, we create a list.
-            if type(self.details[detail]) is not list:
-                element = self.details[detail]
-                self.details[detail] = [element]
-
-            self.details[detail].append(value)
-        else:
-            self.details[detail] = value
-
-    @staticmethod
-    def __add_unique_element(src_list, element):
-        new_list = []
-
-        if type(element) in [list, tuple]:
-            new_list.extend(element)
-        else:
-            new_list.append(element)
-
-        for item in new_list:
-            if item is not None and item != '':
-                i = item.strip()
-                if i not in src_list:
-                    src_list.append(i)
-
-    @staticmethod
-    def __check_status(status):
-        if status is None:
-            return Rule.S_ALL
-        elif status in [Rule.S_ALL, Rule.S_ENABLED, Rule.S_DISABLED]:
-            return status
-        else:
-            raise WazuhException(1202)
-
-    @staticmethod
-    def get_rules_files(status=None, path=None, file=None, offset=0, limit=common.database_limit, sort=None, search=None):
-        """
-        Gets a list of the rule files.
-
-        :param status: Filters by status: enabled, disabled, all.
-        :param path: Filters by path.
-        :param file: Filters by filename.
-        :param offset: First item to return.
-        :param limit: Maximum number of items to return.
-        :param sort: Sorts the items. Format: {"fields":["field1","field2"],"order":"asc|desc"}.
-        :param search: Looks for items with the specified string.
-        :return: Dictionary: {'items': array of items, 'totalItems': Number of items (without applying the limit)}
-        """
-        data = []
-        status = Rule.__check_status(status)
-
-        # Rules configuration
-        ruleset_conf = configuration.get_ossec_conf(section='ruleset')
-        if not ruleset_conf:
-            raise WazuhException(1200)
-
-        tmp_data = []
-        tags = ['rule_include', 'rule_exclude']
-        exclude_filenames = []
-        for tag in tags:
-            if tag in ruleset_conf:
-                item_status = Rule.S_DISABLED if tag == 'rule_exclude' else Rule.S_ENABLED
-
-                if type(ruleset_conf[tag]) is list:
-                    items = ruleset_conf[tag]
-                else:
-                    items = [ruleset_conf[tag]]
-
-                for item in items:
-                    item_name = os.path.basename(item)
-                    full_dir = os.path.dirname(item)
-                    item_dir = os.path.relpath(full_dir if full_dir else common.ruleset_rules_path,
-                                               start=common.ossec_path)
-                    if tag == 'rule_exclude':
-                        exclude_filenames.append(item_name)
-                    else:
-                        tmp_data.append({'file': item_name, 'path': item_dir, 'status': item_status})
-
-        tag = 'rule_dir'
-        if tag in ruleset_conf:
-            if type(ruleset_conf[tag]) is list:
-                items = ruleset_conf[tag]
-            else:
-                items = [ruleset_conf[tag]]
-
-            for item_dir in items:
-                all_rules = "{0}/{1}/*.xml".format(common.ossec_path, item_dir)
-
-                for item in glob(all_rules):
-                    item_name = os.path.basename(item)
-                    item_dir = os.path.relpath(os.path.dirname(item), start=common.ossec_path)
-                    if item_name in exclude_filenames:
-                        item_status = Rule.S_DISABLED
-                    else:
-                        item_status = Rule.S_ENABLED
-                    tmp_data.append({'file': item_name, 'path': item_dir, 'status': item_status})
-
-        data = list(tmp_data)
-        for d in tmp_data:
-            if status and status != 'all' and status != d['status']:
-                data.remove(d)
-                continue
-            if path and path != d['path']:
-                data.remove(d)
-                continue
-            if file and file != d['file']:
-                data.remove(d)
-                continue
-
-        if search:
-            data = search_array(data, search['value'], search['negation'])
-
-        if sort:
-            data = sort_array(data, sort['fields'], sort['order'])
-        else:
-            data = sort_array(data, ['file'], 'asc')
-
-        return {'items': cut_array(data, offset, limit), 'totalItems': len(data)}
-
-    @staticmethod
-    def get_rules(offset=0, limit=common.database_limit, sort=None, search=None, filters={}, q=''):
-        """
-        Gets a list of rules.
-
-        :param offset: First item to return.
-        :param limit: Maximum number of items to return.
-        :param sort: Sorts the items. Format: {"fields":["field1","field2"],"order":"asc|desc"}.
-        :param search: Looks for items with the specified string.
-        :param filters: Defines field filters required by the user. Format: {"field1":"value1", "field2":["value2","value3"]}.
-            This filter is used for filtering by 'status', 'group', 'pci', 'gpg13', 'gdpr', 'hipaa', 'nist-800-53',
-            'mitre', 'file', 'path', 'id' and 'level'.
-        :param q: Defines query to filter.
-
-        :return: Dictionary: {'items': array of items, 'totalItems': Number of items (without applying the limit)}
-        """
-        # set default values to parameters
-        status = filters.get('status', None)
-        group = filters.get('group', None)
-        pci = filters.get('pci', None)
-        gpg13 = filters.get('gpg13', None)
-        gdpr = filters.get('gdpr', None)
-        hipaa = filters.get('hipaa', None)
-        nist_800_53 = filters.get('nist-800-53', None)
-        mitre = filters.get('mitre', None)
-        path = filters.get('path', None)
-        file_ = filters.get('file', None)
-        id_ = filters.get('id', None)
-        level = filters.get('level', None)
-
-        all_rules = []
-
-        if level:
-            levels = level.split('-')
-            if len(levels) < 0 or len(levels) > 2:
-                raise WazuhException(1203)
-
-        for rule_file in Rule.get_rules_files(status=status, limit=None)['items']:
-            all_rules.extend(Rule.__load_rules_from_file(rule_file['file'], rule_file['path'], rule_file['status']))
-
-        rules = list(all_rules)
-        for r in all_rules:
-            if group and group not in r.groups:
-                rules.remove(r)
-                continue
-            elif pci and pci not in r.pci:
-                rules.remove(r)
-                continue
-            elif gpg13 and gpg13 not in r.gpg13:
-                rules.remove(r)
-                continue
-            elif gdpr and gdpr not in r.gdpr:
-                rules.remove(r)
-                continue
-            elif hipaa and hipaa not in r.hipaa:
-                rules.remove(r)
-                continue
-            elif nist_800_53 and nist_800_53 not in r.nist_800_53:
-                rules.remove(r)
-                continue
-            elif mitre and mitre not in r.mitre:
-                rules.remove(r)
-                continue
-            elif path and path != r.path:
-                rules.remove(r)
-                continue
-            elif file_ and file_ != r.file:
-                rules.remove(r)
-                continue
-            elif id_ and int(id_) != r.id:
-                rules.remove(r)
-                continue
-            elif level:
-                if len(levels) == 1:
-                    if int(levels[0]) != r.level:
-                        rules.remove(r)
-                        continue
-                elif not (int(levels[0]) <= r.level <= int(levels[1])):
-                    rules.remove(r)
-                    continue
-
-        if search:
-            rules = search_array(rules, search['value'], search['negation'])
-
-        if q:
-            # rules contains a list of Rule objects, it is necessary to cast it into dictionaries
-            rules = filter_array_by_query(q, [rule.to_dict() for rule in rules])
-
-        if sort:
-            rules = sort_array(rules, sort['fields'], sort['order'], Rule.SORT_FIELDS)
-        else:
-            rules = sort_array(rules, ['id'], 'asc')
-
-        return {'items': cut_array(rules, offset, limit), 'totalItems': len(rules)}
-
-    @staticmethod
-    def get_groups(offset=0, limit=common.database_limit, sort=None, search=None):
-        """
-        Get all the groups used in the rules.
-
-        :param offset: First item to return.
-        :param limit: Maximum number of items to return.
-        :param sort: Sorts the items. Format: {"fields":["field1","field2"],"order":"asc|desc"}.
-        :param search: Looks for items with the specified string.
-        :return: Dictionary: {'items': array of items, 'totalItems': Number of items (without applying the limit)}
-        """
-        groups = set()
-
-        for rule in Rule.get_rules(limit=None)['items']:
-            for group in rule.groups:
-                groups.add(group)
-
-        if search:
-            groups = search_array(groups, search['value'], search['negation'])
-
-        if sort:
-            groups = sort_array(groups, order=sort['order'])
-        else:
-            groups = sort_array(groups)
-
-        return {'items': cut_array(groups, offset, limit), 'totalItems': len(groups)}
-
-    @staticmethod
-    def _get_requirement(requirement, offset=0, limit=common.database_limit, sort=None, search=None):
-        """
-        Get the requirements used in the rules
-
-        :param offset: First item to return.
-        :param limit: Maximum number of items to return.
-        :param sort: Sorts the items. Format: {"fields":["field1","field2"],"order":"asc|desc"}.
-        :param search: Looks for items with the specified string.
-        :param requirement: requirement to get (pci, gpg13 or dgpr)
-        :return: Dictionary: {'items': array of items, 'totalItems': Number of items (without applying the limit)}
-        """
-        valid_requirements = ['pci', 'gdpr', 'gpg13', 'hipaa', 'nist-800-53', 'mitre']
-
-        if requirement not in valid_requirements:
-            raise WazuhException(1205, requirement)
-
-        req = list({req for rule in Rule.get_rules(limit=None)['items'] for req in rule.to_dict()[requirement]})
-
-        if search:
-            req = search_array(req, search['value'], search['negation'])
-
-        if sort:
-            req = sort_array(req, order=sort['order'])
-        else:
-            req = sort_array(req)
-
-        return {'items': cut_array(req, offset, limit), 'totalItems': len(req)}
-
-    @staticmethod
-    def get_pci(offset=0, limit=common.database_limit, sort=None, search=None):
-        """
-        Get all the PCI requirements used in the rules.
-
-        :param offset: First item to return.
-        :param limit: Maximum number of items to return.
-        :param sort: Sorts the items. Format: {"fields":["field1","field2"],"order":"asc|desc"}.
-        :param search: Looks for items with the specified string.
-        :return: Dictionary: {'items': array of items, 'totalItems': Number of items (without applying the limit)}
-        """
-
-        return Rule._get_requirement('pci', offset=offset, limit=limit, sort=sort, search=search)
-
-    @staticmethod
-    def get_gpg13(offset=0, limit=common.database_limit, sort=None, search=None):
-        """
-        Get all the GPG13 requirements used in the rules.
-
-        :param offset: First item to return.
-        :param limit: Maximum number of items to return.
-        :param sort: Sorts the items. Format: {"fields":["field1","field2"],"order":"asc|desc"}.
-        :param search: Looks for items with the specified string.
-        :return: Dictionary: {'items': array of items, 'totalItems': Number of items (without applying the limit)}
-        """
-        return Rule._get_requirement('gpg13', offset=offset, limit=limit, sort=sort, search=search)
-
-    @staticmethod
-    def get_gdpr(offset=0, limit=common.database_limit, sort=None, search=None):
-        """
-        Get all the GDPR requirements used in the rules.
-
-        :param offset: First item to return.
-        :param limit: Maximum number of items to return.
-        :param sort: Sorts the items. Format: {"fields":["field1","field2"],"order":"asc|desc"}.
-        :param search: Looks for items with the specified string.
-        :return: Dictionary: {'items': array of items, 'totalItems': Number of items (without applying the limit)}
-        """
-        return Rule._get_requirement('gdpr', offset=offset, limit=limit, sort=sort, search=search)
-
-    @staticmethod
-    def get_hipaa(offset=0, limit=common.database_limit, sort=None, search=None):
-        """
-        Get all the HIPAA requirements used in the rules.
-
-        :param offset: First item to return.
-        :param limit: Maximum number of items to return.
-        :param sort: Sorts the items. Format: {"fields":["field1","field2"],"order":"asc|desc"}.
-        :param search: Looks for items with the specified string.
-        :return: Dictionary: {'items': array of items, 'totalItems': Number of items (without applying the limit)}
-        """
-        return Rule._get_requirement('hipaa', offset=offset, limit=limit, sort=sort, search=search)
-
-    @staticmethod
-    def get_nist_800_53(offset=0, limit=common.database_limit, sort=None, search=None):
-        """
-        Get all the NIST-800-53 requirements used in the rules.
-
-        :param offset: First item to return.
-        :param limit: Maximum number of items to return.
-        :param sort: Sorts the items. Format: {"fields":["field1","field2"],"order":"asc|desc"}.
-        :param search: Looks for items with the specified string.
-        :return: Dictionary: {'items': array of items, 'totalItems': Number of items (without applying the limit)}
-        """
-        return Rule._get_requirement('nist-800-53', offset=offset, limit=limit, sort=sort, search=search)
-
-    @staticmethod
-    def get_mitre(offset=0, limit=common.database_limit, sort=None, search=None):
-        """
-        Get all the Mitre requirements used in the rules.
-
-        :param offset: First item to return.
-        :param limit: Maximum number of items to return.
-        :param sort: Sorts the items. Format: {"fields":["field1","field2"],"order":"asc|desc"}.
-        :param search: Looks for items with the specified string.
-        :return: Dictionary: {'items': array of items, 'totalItems': Number of items (without applying the limit)}
-        """
-        return Rule._get_requirement('mitre', offset=offset, limit=limit, sort=sort, search=search)
-
-    @staticmethod
-    def __load_rules_from_file(rule_file, rule_path, rule_status):
-        try:
-            rules = []
 
             root = load_wazuh_xml(os.path.join(common.ossec_path, rule_path, rule_file))
 
@@ -698,7 +229,6 @@
                         # New rule
                         if xml_rule.tag.lower() == "rule":
                             groups = []
-                            mitre = []
                             rule = Rule()
                             rule.file = rule_file
                             rule.path = rule_path
@@ -717,9 +247,6 @@
                                     value = ''
                                 if tag == "group":
                                     groups.extend(value.split(","))
-                                if tag == "mitre":
-                                    for mitre_attack in list(xml_rule_tags):
-                                        mitre.append(mitre_attack.text)
                                 elif tag == "description":
                                     rule.description += value
                                 elif tag == "field":
@@ -735,9 +262,6 @@
                                         rule.add_detail(tag, variable.text)
                                 else:
                                     rule.add_detail(tag, value)
-
-                            # set mitre
-                            rule.set_mitre(mitre)
 
                             # Set groups
                             groups.extend(general_groups)
@@ -773,5 +297,4 @@
         except Exception as e:
             raise WazuhException(1201, "{0}. Error: {1}".format(rule_file, str(e)))
 
-        return rules
->>>>>>> 7420370b
+        return rules