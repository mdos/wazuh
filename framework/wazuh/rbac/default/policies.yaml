--- conflicted
+++ resolved
@@ -49,12 +49,9 @@
         - security:create_user
         - security:update
         - security:delete
-<<<<<<< HEAD
         - security:revoke
-=======
         - security:read_config
         - security:update_config
->>>>>>> 5809ab63
       resources:
         - role:id:*
         - policy:id:*
