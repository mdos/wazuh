--- conflicted
+++ resolved
@@ -441,11 +441,7 @@
         4000: {'message': "Permission denied",
                'remediation': "Please, make sure you have permissions to execute current request, "
                               "for more information on setting up permissions please visit XXXX"},
-<<<<<<< HEAD
-        4001: {'message': 'The body of the request is empty, you must specify what you want to modify',
-=======
         4001: {'message': 'The body of the request is empty, you must specify that you want to modify',
->>>>>>> f9f854c3
                'remediation': "The fields available for update are: name(str), rule(str), policies(list(dict))"},
         4002: {'message': 'The specified role does not exist',
                'remediation': 'Please, create the specified role with the endpoint POST /security/roles'},
