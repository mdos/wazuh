

# Copyright (C) 2015-2019, Wazuh Inc.
# Created by Wazuh, Inc. <info@wazuh.com>.
# This program is a free software; you can redistribute it and/or modify it under the terms of GPLv2


class WazuhException(Exception):
    """
    Wazuh Exception object.
    """

    ERRORS = {
        # < 1000: API

        # Wazuh: 0999 - 1099
        999: 'Incompatible version of Python',
        1000: 'Wazuh Internal Error',
        1001: 'Error importing module',
        1002: 'Error executing command',
        1003: 'Command output not in json',
        1004: 'Malformed command output ',
        1005: 'Error reading file',
        1006: 'File/directory does not exist',
        1010: 'Unable to connect to queue',
        1011: 'Error communicating with queue',
        1012: 'Invalid message to queue',
        1013: 'Unable to connect with socket',
        1014: 'Error communicating with socket',
        1015: 'Error agent version is null. Was the agent ever connected?',
        1016: 'Error moving file',

        # Configuration: 1100 - 1199
        1100: 'Error checking configuration',
        1101: 'Error getting configuration',
        1102: 'Invalid section',
        1103: 'Invalid field in section',
        1104: 'Invalid type',
        1105: 'Error reading API configuration',
        1106: 'Requested section not present in configuration',
        1107: 'Internal options file not found',
        1108: 'Value not found in internal_options.conf',
        1109: 'Option must be a digit',
        1110: 'Option value is out of the limits',
        1111: "Remote group file updates are only available in 'agent.conf' file",
        1112: "Empty files aren't supported",
        1113: "XML syntax error",
        1114: "Wazuh syntax error",
        1115: "Error executing verify-agent-conf",

        # Rule: 1200 - 1299
        1200: 'Error reading rules from ossec.conf',
        1201: 'Error reading rule files',
        1202: 'Argument \'status\' must be: enabled, disabled or all',
        1203: 'Argument \'level\' must be a number or an interval separated by \'-\'',
        1204: 'Operation not implemented',
        1205: 'Requirement not valid. Valid ones are pci and gdpr',

        # Stats: 1300 - 1399
        1307: 'Invalid parameters',
        1308: 'Stats file has not been created yet',
        1309: 'Statistics file damaged',

        # Utils: 1400 - 1499
        1400: 'Invalid offset',
        1401: 'Invalid limit',
        1402: 'Invalid order. Order must be \'asc\' or \'desc\'',
        1403: 'Sort field invalid',  # Also, in DB
        1404: 'A field must be specified to order the data',
        1405: 'Specified limit exceeds maximum allowed (1000)',
        1406: '0 is not a valid limit',
        1407: 'query does not match expected format',
        1408: 'Field does not exist.',
        1409: 'Invalid query operator.',
        1410: 'Selecting more than one field in distinct mode',
        1411: 'Timeframe is not valid',
        1412: 'Date filter not valid. Valid formats are timeframe or YYYY-MM-DD HH:mm:ss',

        # Decoders: 1500 - 1599
        1500: 'Error reading decoders from ossec.conf',
        1501: 'Error reading decoder files',

        # Syscheck/Rootcheck/AR: 1600 - 1699
        1600: 'There is no database for selected agent',  # Also, agent
        1601: 'Unable to restart syscheck/rootcheck',
        1603: 'Invalid status. Valid statuses are: all, solved and outstanding',
        1604: 'Impossible to run FIM scan due to agent is not active',
        1605: 'Impossible to run policy monitoring scan due to agent is not active',
        1650: 'Active response - Bad arguments',
        1651: 'Active response - Agent is not active',
        1652: 'Active response - Unable to run command',
        1653: 'Active response - Agent not available',
        1654: 'Unable to clear rootcheck database',

        # Agents: 1700 - 1799
        1700: 'Bad arguments. Accepted arguments: [id] or [name and ip]',
        1701: 'Agent does not exist',
        1702: 'Unable to restart agent(s)',
        1703: 'Action not available for Manager (Agent 000)',
        1704: 'Unable to load requested info from agent db',
        1705: 'There is an agent with the same name',
        1706: 'There is an agent with the same IP',
        1707: 'Impossible to restart agent due to it is not active',
        1708: 'There is an agent with the same ID',
        1709: 'Too short key size (<64)',
        1710: 'The group does not exist',
        1711: 'The group already exists',
        1712: 'Default group is not removable',
        1713: 'Error accessing repository',
        1714: 'Error downloading WPK file',
        1715: 'Error sending WPK file',
        1716: 'Error upgrading agent',
        1717: 'Cannot upgrade to a version higher than the manager',
        1718: 'Version not available',
        1719: 'Remote upgrade is not available for this agent version',
        1720: 'Agent disconnected',
        1721: 'Remote upgrade is not available for this agent OS version',
        1722: 'Incorrect format for group_id. Characters supported  a-z, A-Z, 0-9, ., _ and -. Max length is 255',
        1723: 'Hash algorithm not available',
        1724: 'Not a valid select field',
        1725: 'Error registering a new agent',
        1726: 'Ossec authd is not running',
        1727: 'Error listing group files',
        1728: 'Invalid node type',
        1729: 'Agent status not valid. Valid statuses are Active, Disconnected, Pending and Never Connected.',
        1730: 'Node does not exist',
        1731: 'Agent is not eligible for removal',
        1732: 'No agents selected',
        1733: 'Bad formatted version. Version must follow this pattern: vX.Y.Z .',
        1734: 'Error unsetting agent group',
        1735: 'Agent version is not compatible with this feature',
        1736: 'Error getting all groups',
        1737: 'Maximum number of groups per multigroup is 256',
        1738: 'Agent name is too long. Max length allowed for agent name is 128',
        1739: "Error getting agent's group sync",
        1740: 'Action only available for active agents',
        1741: 'Could not remove multigroup',
        1742: 'Error running XML syntax validator',
        1743: 'Error running Wazuh syntax validator',
        1744: 'Invalid chunk size',

        # CDB List: 1800 - 1899
        1800: 'Bad format in CDB list {path}',
        1801: '\'path\' parameter is wrong',

        # Manager:
        1900: 'Error restarting manager',
        1901: '\'execq\' socket has not been created',
        1902: 'Could not connect to \'execq\' socket',
        1903: 'Error deleting temporary file from API',
        1904: 'Bad data from \'execq\'',
<<<<<<< HEAD
        1905: 'File was not updated because it already exists',
=======
        1906: 'File does not exist',
        1907: 'File could not be deleted',
>>>>>>> 1d6a18ab

        # Database:
        2000: 'No such database file',
        2001: 'Incompatible version of SQLite',
        2002: 'Maximum attempts exceeded for sqlite3 execute',
        2003: 'Error in database request',
        2004: 'Database query not valid',
        2005: 'Could not connect to wdb socket',
        2006: 'Received JSON from Wazuh DB is not correctly formatted',
        2007: 'Error retrieving data from Wazuh DB',

        # Cluster
        3000: 'Cluster',
        3001: 'Error creating zip file',
        3002: 'Error creating PID file',
        3003: 'Error deleting PID file',
        3004: 'Error in cluster configuration',
        3005: 'Error reading cluster JSON file',
        3006: 'Error reading cluster configuration',
        3007: 'Client.keys file received in master node',
        3008: 'Received invalid agent status',
        3009: 'Error executing distributed API request',
        3010: 'Received the status/group of an unexisting agent',
        3011: 'Agent info file received in a worker node',
        3012: 'Cluster is not running',
        3013: 'Cluster is disabled',
        3015: 'Cannot access directory',
        3016: 'Received an error response',
        3017: 'The agent is not reporting to any manager',
        3018: 'Error sending request',
        3019: 'Wazuh is running in cluster mode: {EXECUTABLE_NAME} is not available in worker nodes. Please, try again in the master node: {MASTER_IP}',
        3020: 'Timeout sending request',
        3021: 'Timeout executing API request',
        3022: 'Unknown node ID',
        3023: 'Worker node is not connected to master'

        # > 9000: Authd
    }

    def __init__(self, code, extra_message=None, cmd_error=False):
        """
        Creates a Wazuh Exception.

        :param code: Exception code.
        :param extra_message: Adds an extra message to the error description.
        :param cmd_error: If it is a custom error code (i.e. ossec commands), the error description will be the message.
        """
        self.code = code
        if not cmd_error:
            if extra_message:
                if isinstance(extra_message, dict):
                    self.message = self.ERRORS[code].format(**extra_message)
                else:
                    self.message = "{0}: {1}".format(self.ERRORS[code], extra_message)
            else:
                self.message = self.ERRORS[code]
        else:
            self.message = extra_message

    def __str__(self):
        return "Error {0} - {1}".format(self.code, self.message)

    def to_dict(self):
        return {'error': self.code, 'message': self.message}<|MERGE_RESOLUTION|>--- conflicted
+++ resolved
@@ -149,12 +149,9 @@
         1902: 'Could not connect to \'execq\' socket',
         1903: 'Error deleting temporary file from API',
         1904: 'Bad data from \'execq\'',
-<<<<<<< HEAD
         1905: 'File was not updated because it already exists',
-=======
         1906: 'File does not exist',
         1907: 'File could not be deleted',
->>>>>>> 1d6a18ab
 
         # Database:
         2000: 'No such database file',
