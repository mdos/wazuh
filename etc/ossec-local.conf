--- conflicted
+++ resolved
@@ -69,12 +69,9 @@
     <include>attack_rules.xml</include>
     <include>systemd_rules.xml</include>
     <include>firewalld_rules.xml</include>
-<<<<<<< HEAD
     <include>dropbear_rules.xml</include>
     <include>unbound_rules.xml</include>
-=======
     <include>sysmon_rules.xml</include>
->>>>>>> ce4dc4fb
     <include>local_rules.xml</include>
   </rules>
 
